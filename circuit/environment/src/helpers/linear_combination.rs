--- conflicted
+++ resolved
@@ -130,11 +130,9 @@
     }
 
     /// Returns the terms (excluding the constant value) in the linear combination.
-<<<<<<< HEAD
     pub(crate) fn to_terms(&self) -> &IndexMap<Variable<F>, F> {
-=======
-    pub(super) fn to_terms(&self) -> &[(Variable<F>, F)] {
->>>>>>> 569cf5a6
+    // EM NOTE: the next line was in keccak-bit-tests, the previous in mainnet
+    //pub(super) fn to_terms(&self) -> &[(Variable<F>, F)] {
         &self.terms
     }
 
