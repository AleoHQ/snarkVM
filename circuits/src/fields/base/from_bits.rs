// Copyright (C) 2019-2021 Aleo Systems Inc.
// This file is part of the snarkVM library.

// The snarkVM library is free software: you can redistribute it and/or modify
// it under the terms of the GNU General Public License as published by
// the Free Software Foundation, either version 3 of the License, or
// (at your option) any later version.

// The snarkVM library is distributed in the hope that it will be useful,
// but WITHOUT ANY WARRANTY; without even the implied warranty of
// MERCHANTABILITY or FITNESS FOR A PARTICULAR PURPOSE. See the
// GNU General Public License for more details.

// You should have received a copy of the GNU General Public License
// along with the snarkVM library. If not, see <https://www.gnu.org/licenses/>.

use super::*;
use snarkvm_fields::PrimeField;
use snarkvm_utilities::{from_bits_le_to_bytes_le, FromBytes};

impl<E: Environment> FromBits for BaseField<E> {
    type Boolean = Boolean<E>;

    /// Initializes a new base field element from a list of little-endian bits *without* trailing zeros.
    #[scope(circuit = "BaseField")]
    fn from_bits_le(mode: Mode, bits_le: &[Self::Boolean]) -> Self {
        // TODO (howardwu): Contemplate how to handle the CAPACITY vs. BITS case.
        // Ensure the list of booleans is within the allowed capacity.
        let mut bits_le = bits_le.to_vec();
<<<<<<< HEAD
        match bits_le.len() <= E::BaseField::size_in_bits() {
            true => bits_le.resize(E::BaseField::size_in_bits(), Boolean::new(Mode::Constant, false)),
            false => E::halt(format!(
                "Attempted to instantiate a {}-bit base field element with {} bits",
                E::BaseField::size_in_bits(),
                bits_le.len()
            )),
=======
        match bits_le.len() <= 253 {
            true => bits_le.resize(253, Boolean::new(Mode::Constant, false)),
            false => {
                E::halt(format!("Attempted to instantiate a 253-bit base field element with {} bits", bits_le.len()))
            }
>>>>>>> 2a938c6e
        }

        // Construct the field value from the given bits.
        let witness = match E::BaseField::from_bytes_le(&from_bits_le_to_bytes_le(
            &bits_le.iter().map(|bit| bit.eject_value()).collect::<Vec<_>>(),
        )) {
            Ok(value) => value,
            Err(error) => E::halt(format!("Failed to convert a list of booleans into a base field element. {}", error)),
        };

        let output = BaseField::new(mode, witness);

        // Reconstruct the bits as a linear combination representing the original field value.
        let mut accumulator = BaseField::zero();
        let mut coefficient = BaseField::one();
        for bit in &bits_le {
            accumulator += BaseField::from(bit) * &coefficient;
            coefficient = coefficient.double();
        }

        // Ensure `output` * 1 == (2^i * b_i + ... + 2^0 * b_0)
        E::enforce(|| (&output, E::one(), accumulator));

        output
    }

    /// Initializes a new base field element from a list of big-endian bits *without* leading zeros.
    #[scope(circuit = "BaseField")]
    fn from_bits_be(mode: Mode, bits_be: &[Self::Boolean]) -> Self {
        // Reverse the given bits from big-endian into little-endian.
        // Note: This is safe as the bit representation is consistent (there are no leading zeros).
        let mut bits_le = bits_be.to_vec();
        bits_le.reverse();

        Self::from_bits_le(mode, &bits_le)
    }
}

#[cfg(test)]
mod tests {
    use super::*;
    use crate::Circuit;
    use snarkvm_utilities::UniformRand;

    use rand::thread_rng;

    const ITERATIONS: usize = 100;

    #[rustfmt::skip]
    fn check_from_bits_le(
        mode: Mode,
        num_constants: usize,
        num_public: usize,
        num_private: usize,
        num_constraints: usize,
    ) {
        for i in 0..ITERATIONS {
            // Sample a random element.
            let expected: <Circuit as Environment>::BaseField = UniformRand::rand(&mut thread_rng());
            let candidate = BaseField::<Circuit>::new(mode, expected).to_bits_le();

            Circuit::scoped(&format!("{} {}", mode, i), || {
                let candidate = BaseField::<Circuit>::from_bits_le(mode, &candidate);
                assert_eq!(expected, candidate.eject_value());

                assert_eq!(num_constants, Circuit::num_constants_in_scope(), "(num_constants)");
                assert_eq!(num_public, Circuit::num_public_in_scope(), "(num_public)");
                assert_eq!(num_private, Circuit::num_private_in_scope(), "(num_private)");
                assert_eq!(num_constraints, Circuit::num_constraints_in_scope(), "(num_constraints)");
                assert!(Circuit::is_satisfied(), "(is_satisfied)");
            });
        }
    }

    #[rustfmt::skip]
    fn check_from_bits_be(
        mode: Mode,
        num_constants: usize,
        num_public: usize,
        num_private: usize,
        num_constraints: usize,
    ) {
        for i in 0..ITERATIONS {
            // Sample a random element.
            let expected: <Circuit as Environment>::BaseField = UniformRand::rand(&mut thread_rng());
            let candidate = BaseField::<Circuit>::new(mode, expected).to_bits_be();

            Circuit::scoped(&format!("{} {}", mode, i), || {
                let candidate = BaseField::<Circuit>::from_bits_be(mode, &candidate);
                assert_eq!(expected, candidate.eject_value());

                assert_eq!(num_constants, Circuit::num_constants_in_scope(), "(num_constants)");
                assert_eq!(num_public, Circuit::num_public_in_scope(), "(num_public)");
                assert_eq!(num_private, Circuit::num_private_in_scope(), "(num_private)");
                assert_eq!(num_constraints, Circuit::num_constraints_in_scope(), "(num_constraints)");
                assert!(Circuit::is_satisfied(), "(is_satisfied)");
            });
        }
    }

    #[test]
    fn test_from_bits_le_constant() {
        check_from_bits_le(Mode::Constant, 2, 0, 0, 0);
    }

    #[test]
    fn test_from_bits_le_public() {
        check_from_bits_le(Mode::Public, 1, 1, 0, 1);
    }

    #[test]
    fn test_from_bits_le_private() {
        check_from_bits_le(Mode::Private, 1, 0, 1, 1);
    }

    #[test]
    fn test_from_bits_be_constant() {
        check_from_bits_be(Mode::Constant, 2, 0, 0, 0);
    }

    #[test]
    fn test_from_bits_be_public() {
        check_from_bits_be(Mode::Public, 1, 1, 0, 1);
    }

    #[test]
    fn test_from_bits_be_private() {
        check_from_bits_be(Mode::Private, 1, 0, 1, 1);
    }
}<|MERGE_RESOLUTION|>--- conflicted
+++ resolved
@@ -27,7 +27,6 @@
         // TODO (howardwu): Contemplate how to handle the CAPACITY vs. BITS case.
         // Ensure the list of booleans is within the allowed capacity.
         let mut bits_le = bits_le.to_vec();
-<<<<<<< HEAD
         match bits_le.len() <= E::BaseField::size_in_bits() {
             true => bits_le.resize(E::BaseField::size_in_bits(), Boolean::new(Mode::Constant, false)),
             false => E::halt(format!(
@@ -35,13 +34,6 @@
                 E::BaseField::size_in_bits(),
                 bits_le.len()
             )),
-=======
-        match bits_le.len() <= 253 {
-            true => bits_le.resize(253, Boolean::new(Mode::Constant, false)),
-            false => {
-                E::halt(format!("Attempted to instantiate a 253-bit base field element with {} bits", bits_le.len()))
-            }
->>>>>>> 2a938c6e
         }
 
         // Construct the field value from the given bits.
