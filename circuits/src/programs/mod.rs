--- conflicted
+++ resolved
@@ -46,43 +46,9 @@
 pub struct Register<E: Environment>(u32, Rc<RefCell<OnceCell<Value<E>>>>);
 
 impl<E: Environment> Register<E> {
-<<<<<<< HEAD
     /// Returns a new instance of a register.
     fn new(locator: u32) -> Register<E> {
         Self(locator, Default::default())
-=======
-    /// Returns `true` if the register at the given locator is already set.
-    fn is_set(&self) -> bool {
-        self.1.borrow().is_register_set(self.0)
-    }
-
-    /// Attempts to store value into the register.
-    fn store(&self, value: &Value<E>) {
-        self.1.borrow_mut().store(self.0, value);
-    }
-
-    /// Attempts to load the value from the register.
-    fn load(&self) -> Value<E> {
-        self.1.borrow().load(self.0).clone()
-    }
-}
-
-pub struct Memory<E: Environment> {
-    registers: Vec<OnceCell<Value<E>>>,
-}
-
-impl<E: Environment> Memory<E> {
-    /// Initializes a new instance of memory.
-    fn new() -> Self {
-        Self { registers: Default::default() }
-    }
-
-    /// Allocates a new register in memory, returning the new register locator.
-    fn new_register(&mut self) -> Locator {
-        let locator = Locator(self.registers.len() as u32);
-        self.registers.push(OnceCell::new());
-        locator
->>>>>>> 977fc905
     }
 
     /// Returns `true` if the register at the given locator is already set.
@@ -190,14 +156,7 @@
 impl<E: Environment> Function<E> {
     /// Initializes a new instance of a function.
     fn new() -> Self {
-<<<<<<< HEAD
-        Self {
-            registers: Registers::default(),
-            instructions: Vec::new(),
-        }
-=======
-        Self { memory: Rc::new(RefCell::new(Memory::new())), instructions: Vec::new() }
->>>>>>> 977fc905
+        Self { registers: Registers::default(), instructions: Vec::new() }
     }
 
     /// Allocates a new register in memory, returning the new register.
