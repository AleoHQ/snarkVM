--- conflicted
+++ resolved
@@ -14,23 +14,13 @@
 // You should have received a copy of the GNU General Public License
 // along with the snarkVM library. If not, see <https://www.gnu.org/licenses/>.
 
-<<<<<<< HEAD
-pub mod integers {
-    pub use snarkvm_utilities::UniformRand;
-
-    use core::{
-        fmt::{Debug, Display},
-        num::ParseIntError,
-        ops::Div,
-        str::FromStr,
-=======
 pub(crate) mod integers {
     pub use snarkvm_utilities::{ToBytes, UniformRand};
 
     use core::{
         fmt::{Debug, Display},
         ops::{Div, Rem},
->>>>>>> 2cf643de
+        str::FromStr,
     };
     use num_traits::{
         CheckedNeg,
@@ -47,6 +37,7 @@
         WrappingSub,
         Zero as NumZero,
     };
+    use std::num::ParseIntError;
 
     /// Trait bound for integer values. Common to both signed and unsigned integers.
     pub trait IntegerType:
@@ -130,6 +121,11 @@
                 fn is_signed() -> bool {
                     $is_signed
                 }
+
+                #[inline]
+                fn type_name() -> &'static str {
+                    std::any::type_name::<$t>()
+                }
             }
         };
     }
@@ -168,19 +164,6 @@
         fn wrapping_rem(&self, v: &Self) -> Self;
     }
 
-<<<<<<< HEAD
-                #[inline]
-                fn is_signed() -> bool {
-                    $is_signed
-                }
-
-                #[inline]
-                fn type_name() -> &'static str {
-                    std::any::type_name::<$t>()
-                }
-            }
-        };
-=======
     wrapping_impl!(WrappingRem, wrapping_rem, u8);
     wrapping_impl!(WrappingRem, wrapping_rem, u16);
     wrapping_impl!(WrappingRem, wrapping_rem, u32);
@@ -194,7 +177,6 @@
 
     pub trait WrappingPow: Sized {
         fn wrapping_pow(&self, v: u32) -> Self;
->>>>>>> 2cf643de
     }
 
     wrapping_impl!(WrappingPow, wrapping_pow, u8, u32);
