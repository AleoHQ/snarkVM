--- conflicted
+++ resolved
@@ -29,7 +29,6 @@
                 None => E::halt("Integer underflow on subtraction of two constants"),
             }
         } else {
-<<<<<<< HEAD
             // Instead of subtracting the bits of `self` and `other` directly, the integers are
             // converted into a field elements, and subtracted, before being converted back to integers.
             // Note: This is safe as the field is larger than the maximum integer type supported.
@@ -66,40 +65,10 @@
                     // For unsigned subtraction, ensure the carry bit is one.
                     E::assert_eq(carry, E::one());
                 }
-=======
-            let mut bits_le = Vec::with_capacity(I::BITS);
-            let mut borrow = Boolean::new(Mode::Constant, false);
-
-            // Perform a ripple-borrow subtractor on the bits.
-            for (index, (a, b)) in self.bits_le.iter().zip_eq(other.bits_le.iter()).take(I::BITS).enumerate() {
-                // Perform a full-subtractor on `a` and `b`.
-                let (sum, next_borrow) = a.subtractor(&b, &borrow);
-                bits_le.push(sum);
-
-                // Determine if this iteration is the final round, and if the integer is signed.
-                // This boolean is used to differentiate logic for the signed and unsigned cases.
-                let is_msb_and_is_signed = index == (I::BITS - 1) && I::is_signed();
-
-                if is_msb_and_is_signed {
-                    // Signed case.
-                    // Set the borrow as the XOR of the borrow bits from the MSB and (MSB - 1).
-                    borrow = borrow.xor(&next_borrow);
-                } else {
-                    // Unsigned case.
-                    borrow = next_borrow;
-                };
->>>>>>> 2a938c6e
             }
 
             // Return the difference of `self` and `other`.
-<<<<<<< HEAD
-            Integer {
-                bits_le: bits_le.to_vec(),
-                phantom: Default::default(),
-            }
-=======
-            Integer { bits_le, phantom: Default::default() }
->>>>>>> 2a938c6e
+            Integer { bits_le: bits_le.to_vec(), phantom: Default::default() }
         }
     }
 }
