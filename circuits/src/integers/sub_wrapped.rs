--- conflicted
+++ resolved
@@ -26,7 +26,6 @@
             // Compute the difference and return the new constant.
             Integer::new(Mode::Constant, self.eject_value().wrapping_sub(&other.eject_value()))
         } else {
-<<<<<<< HEAD
             // Instead of subtracting the bits of `self` and `other` directly, the integers are
             // converted into a field elements, and subtracted, before being converted back to integers.
             // Note: This is safe as the field is larger than the maximum integer type supported.
@@ -38,27 +37,6 @@
             let mut bits_le = difference.to_lower_bits_le(I::BITS + 1);
             // Drop the carry bit as the operation is wrapped subtraction.
             bits_le.pop();
-=======
-            let mut bits_le = Vec::with_capacity(I::BITS);
-            let mut borrow = Boolean::new(Mode::Constant, false);
-
-            // Perform a ripple-borrow subtractor on the bits.
-            for (index, (a, b)) in self.bits_le.iter().zip_eq(other.bits_le.iter()).take(I::BITS).enumerate() {
-                match index != (I::BITS - 1) {
-                    // For all bits up to the penultimate bit, perform a full-subtractor on `a` and `b`.
-                    true => {
-                        let (difference, next_borrow) = a.subtractor(b, &borrow);
-                        bits_le.push(difference);
-                        borrow = next_borrow;
-                    }
-                    // For the MSB, perform a full-subtractor excluding the borrow update on `a` and `b`.
-                    false => {
-                        let difference = a.xor(b).xor(&borrow);
-                        bits_le.push(difference);
-                    }
-                };
-            }
->>>>>>> 2a938c6e
 
             // Return the difference of `self` and `other`.
             Integer { bits_le, phantom: Default::default() }
