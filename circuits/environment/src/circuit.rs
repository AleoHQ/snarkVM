// Copyright (C) 2019-2022 Aleo Systems Inc.
// This file is part of the snarkVM library.

// The snarkVM library is free software: you can redistribute it and/or modify
// it under the terms of the GNU General Public License as published by
// the Free Software Foundation, either version 3 of the License, or
// (at your option) any later version.

// The snarkVM library is distributed in the hope that it will be useful,
// but WITHOUT ANY WARRANTY; without even the implied warranty of
// MERCHANTABILITY or FITNESS FOR A PARTICULAR PURPOSE. See the
// GNU General Public License for more details.

// You should have received a copy of the GNU General Public License
// along with the snarkVM library. If not, see <https://www.gnu.org/licenses/>.

use crate::{helpers::Constraint, *};
use snarkvm_curves::{
    edwards_bls12::{EdwardsAffine, EdwardsParameters, Fq, Fr},
    AffineCurve,
};

use core::{cell::RefCell, fmt};
use once_cell::unsync::Lazy;

thread_local! {
    pub(super) static CIRCUIT: Lazy<RefCell<R1CS<Fq>>> = Lazy::new(|| RefCell::new(R1CS::<Fq>::new()));
    pub(super) static IN_WITNESS: Lazy<RefCell<bool>> = Lazy::new(|| RefCell::new(false));
    pub(super) static ZERO: Lazy<LinearCombination<Fq>> = Lazy::new(LinearCombination::zero);
    pub(super) static ONE: Lazy<LinearCombination<Fq>> = Lazy::new(LinearCombination::one);
}

#[derive(Copy, Clone, Eq, PartialEq, Hash)]
pub struct Circuit;

impl Environment for Circuit {
    type Affine = EdwardsAffine;
    type AffineParameters = EdwardsParameters;
    type BaseField = Fq;
    type ScalarField = Fr;

    /// The maximum number of characters allowed in a string.
    const NUM_STRING_BYTES: u32 = u8::MAX as u32;

    /// Returns the `zero` constant.
    fn zero() -> LinearCombination<Self::BaseField> {
        ZERO.with(|zero| (**zero).clone())
    }

    /// Returns the `one` constant.
    fn one() -> LinearCombination<Self::BaseField> {
        ONE.with(|one| (**one).clone())
    }

    /// Returns a new variable of the given mode and value.
    fn new_variable(mode: Mode, value: Self::BaseField) -> Variable<Self::BaseField> {
        IN_WITNESS.with(|in_witness| {
            // Ensure we are not in witness mode.
            if !(*(**in_witness).borrow()) {
                CIRCUIT.with(|circuit| match mode {
                    Mode::Constant => (**circuit).borrow_mut().new_constant(value),
                    Mode::Public => (**circuit).borrow_mut().new_public(value),
                    Mode::Private => (**circuit).borrow_mut().new_private(value),
                })
            } else {
                Self::halt("Tried to initialize a new variable in witness mode")
            }
        })
    }

<<<<<<< HEAD
    /// Returns a new witness of the given mode and value.
    fn new_witness<Fn: FnOnce() -> Output::Primitive, Output: Inject>(mode: Mode, value: Fn) -> Output {
=======
    fn new_witness<Fn: FnOnce() -> Output::Primitive, Output: Inject>(mode: Mode, logic: Fn) -> Output {
>>>>>>> b4d7e465
        IN_WITNESS.with(|in_witness| {
            // Set the entire environment to witness mode.
            *(**in_witness).borrow_mut() = true;

            // Run the logic.
<<<<<<< HEAD
            let output = value();
=======
            let output = logic();
>>>>>>> b4d7e465

            // Return the entire environment from witness mode.
            *(**in_witness).borrow_mut() = false;

            Inject::new(mode, output)
        })
    }

    // /// Appends the given scope to the current environment.
    // fn push_scope(name: &str) {
    //     CIRCUIT.with(|circuit| {
    //         // Set the entire environment to the new scope.
    //         match Self::cs().push_scope(name) {
    //             Ok(()) => (),
    //             Err(error) => Self::halt(error),
    //         }
    //     })
    // }
    //
    // /// Removes the given scope from the current environment.
    // fn pop_scope(name: &str) {
    //     CIRCUIT.with(|circuit| {
    //         // Return the entire environment to the previous scope.
    //         match Self::cs().pop_scope(name) {
    //             Ok(scope) => {
    //                 scope
    //             }
    //             Err(error) => Self::halt(error),
    //         }
    //     })
    // }

    /// Enters a new scope for the environment.
    fn scope<S: Into<String>, Fn, Output>(name: S, logic: Fn) -> Output
    where
        Fn: FnOnce() -> Output,
    {
        IN_WITNESS.with(|in_witness| {
            // Ensure we are not in witness mode.
            if !(*(**in_witness).borrow()) {
                CIRCUIT.with(|circuit| {
                    // Set the entire environment to the new scope.
                    let name = name.into();
                    if let Err(error) = (**circuit).borrow_mut().push_scope(&name) {
                        Self::halt(error)
                    }

                    // Run the logic.
                    let output = logic();

                    // Return the entire environment to the previous scope.
                    if let Err(error) = (**circuit).borrow_mut().pop_scope(name) {
                        Self::halt(error)
                    }

                    output
                })
            } else {
                Self::halt("Tried to initialize a new scope in witness mode")
            }
        })
    }

    /// Adds one constraint enforcing that `(A * B) == C`.
    fn enforce<Fn, A, B, C>(constraint: Fn)
    where
        Fn: FnOnce() -> (A, B, C),
        A: Into<LinearCombination<Self::BaseField>>,
        B: Into<LinearCombination<Self::BaseField>>,
        C: Into<LinearCombination<Self::BaseField>>,
    {
        IN_WITNESS.with(|in_witness| {
            // Ensure we are not in witness mode.
            if !(*(**in_witness).borrow()) {
                CIRCUIT.with(|circuit| {
                    let (a, b, c) = constraint();
                    let (a, b, c) = (a.into(), b.into(), c.into());

                    // Ensure the constraint is not comprised of constants.
                    match a.is_constant() && b.is_constant() && c.is_constant() {
                        true => {
                            // Disabled for now until better control handling for this can be defined (using scope).

                            // match self.counter.scope().is_empty() {
                            //     true => println!("Enforced constraint with constant terms: ({} * {}) =?= {}", a, b, c),
                            //     false => println!(
                            //         "Enforced constraint with constant terms ({}): ({} * {}) =?= {}",
                            //         self.counter.scope(), a, b, c
                            //     ),
                            // }
                        }
                        false => {
                            // Construct the constraint object.
                            let constraint = Constraint((**circuit).borrow().scope(), a, b, c);
                            // Append the constraint.
                            (**circuit).borrow_mut().enforce(constraint)
                        }
                    }
                });
            }
        })
    }

    /// Returns `true` if all constraints in the environment are satisfied.
    fn is_satisfied() -> bool {
        CIRCUIT.with(|circuit| (**circuit).borrow().is_satisfied())
    }

    /// Returns `true` if all constraints in the current scope are satisfied.
    fn is_satisfied_in_scope() -> bool {
        CIRCUIT.with(|circuit| (**circuit).borrow().is_satisfied_in_scope())
    }

    /// Returns the number of constants in the entire circuit.
    fn num_constants() -> usize {
        CIRCUIT.with(|circuit| (**circuit).borrow().num_constants())
    }

    /// Returns the number of public variables in the entire circuit.
    fn num_public() -> usize {
        CIRCUIT.with(|circuit| (**circuit).borrow().num_public())
    }

    /// Returns the number of private variables in the entire circuit.
    fn num_private() -> usize {
        CIRCUIT.with(|circuit| (**circuit).borrow().num_private())
    }

    /// Returns the number of constraints in the entire circuit.
    fn num_constraints() -> usize {
        CIRCUIT.with(|circuit| (**circuit).borrow().num_constraints())
    }

    /// Returns the number of gates in the entire circuit.
    fn num_gates() -> usize {
        CIRCUIT.with(|circuit| (**circuit).borrow().num_gates())
    }

    /// Returns the number of constants for the current scope.
    fn num_constants_in_scope() -> usize {
        CIRCUIT.with(|circuit| (**circuit).borrow().num_constants_in_scope())
    }

    /// Returns the number of public variables for the current scope.
    fn num_public_in_scope() -> usize {
        CIRCUIT.with(|circuit| (**circuit).borrow().num_public_in_scope())
    }

    /// Returns the number of private variables for the current scope.
    fn num_private_in_scope() -> usize {
        CIRCUIT.with(|circuit| (**circuit).borrow().num_private_in_scope())
    }

    /// Returns the number of constraints for the current scope.
    fn num_constraints_in_scope() -> usize {
        CIRCUIT.with(|circuit| (**circuit).borrow().num_constraints_in_scope())
    }

    /// Returns the number of gates for the current scope.
    fn num_gates_in_scope() -> usize {
        CIRCUIT.with(|circuit| (**circuit).borrow().num_gates_in_scope())
    }

    /// A helper method to recover the y-coordinate given the x-coordinate for
    /// a twisted Edwards point, returning the affine curve point.
    fn affine_from_x_coordinate(x: Self::BaseField) -> Self::Affine {
        if let Some(element) = Self::Affine::from_x_coordinate(x, true) {
            if element.is_in_correct_subgroup_assuming_on_curve() {
                return element;
            }
        }

        if let Some(element) = Self::Affine::from_x_coordinate(x, false) {
            if element.is_in_correct_subgroup_assuming_on_curve() {
                return element;
            }
        }

        Self::halt(format!("Failed to recover an affine group from an x-coordinate of {}", x))
    }

    /// Halts the program from further synthesis, evaluation, and execution in the current environment.
    fn halt<S: Into<String>, T>(message: S) -> T {
        let error = message.into();
        // eprintln!("{}", &error);
        panic!("{}", &error)
    }

    /// Clears the circuit and initializes an empty environment.
    fn reset() {
        CIRCUIT.with(|circuit| {
            *(**circuit).borrow_mut() = R1CS::<<Self as Environment>::BaseField>::new();
            assert_eq!(0, (**circuit).borrow().num_constants());
            assert_eq!(1, (**circuit).borrow().num_public());
            assert_eq!(0, (**circuit).borrow().num_private());
            assert_eq!(0, (**circuit).borrow().num_constraints());
        });
    }
}

impl fmt::Display for Circuit {
    fn fmt(&self, f: &mut fmt::Formatter) -> fmt::Result {
        CIRCUIT.with(|circuit| write!(f, "{}", (**circuit).borrow()))
    }
}

#[cfg(test)]
mod tests {
    use snarkvm_circuits::prelude::*;

    /// Compute 2^EXPONENT - 1, in a purposefully constraint-inefficient manner for testing.
    fn create_example_circuit<E: Environment>() -> Field<E> {
        let one = <E as Environment>::BaseField::one();
        let two = one + one;

        const EXPONENT: usize = 64;

        // Compute 2^EXPONENT - 1, in a purposefully constraint-inefficient manner for testing.
        let mut candidate = Field::<E>::new(Mode::Public, one);
        let mut accumulator = Field::new(Mode::Private, two);
        for _ in 0..EXPONENT {
            candidate += &accumulator;
            accumulator *= Field::new(Mode::Private, two);
        }

        assert_eq!((accumulator - Field::one()).eject_value(), candidate.eject_value());
        assert_eq!(2, E::num_public());
        assert_eq!(2 * EXPONENT + 1, E::num_private());
        assert_eq!(EXPONENT, E::num_constraints());
        assert!(E::is_satisfied());

        candidate
    }

    #[test]
    fn test_print_circuit() {
        let _candidate = create_example_circuit::<Circuit>();
        let output = format!("{}", Circuit);
        println!("{}", output);
    }

    #[test]
    fn test_circuit_scope() {
        Circuit::scope("test_circuit_scope", || {
            assert_eq!(0, Circuit::num_constants());
            assert_eq!(1, Circuit::num_public());
            assert_eq!(0, Circuit::num_private());
            assert_eq!(0, Circuit::num_constraints());

            assert_eq!(0, Circuit::num_constants_in_scope());
            assert_eq!(0, Circuit::num_public_in_scope());
            assert_eq!(0, Circuit::num_private_in_scope());
            assert_eq!(0, Circuit::num_constraints_in_scope());
        })
    }
}<|MERGE_RESOLUTION|>--- conflicted
+++ resolved
@@ -68,22 +68,14 @@
         })
     }
 
-<<<<<<< HEAD
     /// Returns a new witness of the given mode and value.
-    fn new_witness<Fn: FnOnce() -> Output::Primitive, Output: Inject>(mode: Mode, value: Fn) -> Output {
-=======
     fn new_witness<Fn: FnOnce() -> Output::Primitive, Output: Inject>(mode: Mode, logic: Fn) -> Output {
->>>>>>> b4d7e465
         IN_WITNESS.with(|in_witness| {
             // Set the entire environment to witness mode.
             *(**in_witness).borrow_mut() = true;
 
             // Run the logic.
-<<<<<<< HEAD
-            let output = value();
-=======
             let output = logic();
->>>>>>> b4d7e465
 
             // Return the entire environment from witness mode.
             *(**in_witness).borrow_mut() = false;
