// Copyright (C) 2019-2021 Aleo Systems Inc.
// This file is part of the snarkVM library.

// The snarkVM library is free software: you can redistribute it and/or modify
// it under the terms of the GNU General Public License as published by
// the Free Software Foundation, either version 3 of the License, or
// (at your option) any later version.

// The snarkVM library is distributed in the hope that it will be useful,
// but WITHOUT ANY WARRANTY; without even the implied warranty of
// MERCHANTABILITY or FITNESS FOR A PARTICULAR PURPOSE. See the
// GNU General Public License for more details.

// You should have received a copy of the GNU General Public License
// along with the snarkVM library. If not, see <https://www.gnu.org/licenses/>.

#![cfg_attr(not(feature = "std"), no_std)]
//! A crate for polynomial commitment schemes.
#![forbid(unsafe_code)]
#![allow(clippy::module_inception)]
#![allow(clippy::too_many_arguments)]
#![allow(clippy::type_complexity)]

#[macro_use]
extern crate derivative;

#[macro_use]
extern crate snarkvm_profiler;

pub use snarkvm_algorithms::fft::DensePolynomial as Polynomial;
use snarkvm_fields::{Field, PrimeField, ToConstraintField};
use snarkvm_utilities::{
    error as error_fn,
    errors::SerializationError,
    serialize::*,
    FromBytes,
    ToBytes,
    ToMinimalBits,
};

use core::{fmt::Debug, sync::atomic::AtomicBool};
use rand_core::RngCore;

#[cfg(not(feature = "std"))]
#[macro_use]
extern crate alloc;

#[rustfmt::skip]
#[cfg(not(feature = "std"))]
use alloc::{
    borrow::{Cow, ToOwned},
    collections::{BTreeMap, BTreeSet},
    string::{String, ToString},
    sync::Arc,
    vec::Vec,
};

#[rustfmt::skip]
#[cfg(feature = "std")]
use std::{
    borrow::{Cow, ToOwned},
    collections::{BTreeMap, BTreeSet},
    string::{String, ToString},
    sync::Arc,
    vec::Vec,
};

/// Data structures used by a polynomial commitment scheme.
pub mod data_structures;
pub use data_structures::*;

/// R1CS constraints for polynomial constraints.
mod constraints;
pub use constraints::*;

/// Errors pertaining to query sets.
pub mod error;
pub use error::*;
use snarkvm_algorithms::Prepare;

/// A random number generator that bypasses some limitations of the Rust borrow
/// checker.
pub mod optional_rng;

#[cfg(not(feature = "std"))]
macro_rules! eprintln {
    () => {};
    ($($arg: tt)*) => {};
}

/// The core [[KZG10]][kzg] construction.
///
/// [kzg]: http://cacr.uwaterloo.ca/techreports/2010/cacr2010-10.pdf
pub mod kzg10;

/// Polynomial commitment scheme from [[KZG10]][kzg] that enforces
/// strict degree bounds and (optionally) enables hiding commitments by
/// following the approach outlined in [[CHMMVW20, "Marlin"]][marlin].
///
/// [kzg]: http://cacr.uwaterloo.ca/techreports/2010/cacr2010-10.pdf
/// [marlin]: https://eprint.iacr.org/2019/1047
pub mod marlin_pc;

/// Polynomial commitment scheme based on the construction in [[KZG10]][kzg],
/// modified to obtain batching and to enforce strict
/// degree bounds by following the approach outlined in [[MBKM19,
/// “Sonic”]][sonic] (more precisely, via the variant in
/// [[Gabizon19, “AuroraLight”]][al] that avoids negative G1 powers).
///
/// [kzg]: http://cacr.uwaterloo.ca/techreports/2010/cacr2010-10.pdf
/// [sonic]: https://eprint.iacr.org/2019/099
/// [al]: https://eprint.iacr.org/2019/601
/// [marlin]: https://eprint.iacr.org/2019/1047
pub mod sonic_pc;

/// `QuerySet` is the set of queries that are to be made to a set of labeled polynomials/equations
/// `p` that have previously been committed to. Each element of a `QuerySet` is a `(label, query)`
/// pair, where `label` is the label of a polynomial in `p`, and `query` is the field element
/// that `p[label]` is to be queried at.
///
/// Added the third field: the point name.
pub type QuerySet<'a, T> = BTreeSet<(String, (String, T))>;

/// `Evaluations` is the result of querying a set of labeled polynomials or equations
/// `p` at a `QuerySet` `Q`. It maps each element of `Q` to the resulting evaluation.
/// That is, if `(label, query)` is an element of `Q`, then `evaluation.get((label, query))`
/// should equal `p[label].evaluate(query)`.
pub type Evaluations<'a, F> = BTreeMap<(String, F), F>;

/// A proof of satisfaction of linear combinations.
#[derive(Clone, Debug, PartialEq, Eq, CanonicalSerialize, CanonicalDeserialize)]
pub struct BatchLCProof<F: PrimeField, CF: PrimeField, PC: PolynomialCommitment<F, CF>> {
    /// Evaluation proof.
    pub proof: PC::BatchProof,
    /// Evaluations required to verify the proof.
    pub evaluations: Option<Vec<F>>,
}

impl<F: PrimeField, CF: PrimeField, PC: PolynomialCommitment<F, CF>> PCProof for BatchLCProof<F, CF, PC> {
    fn is_hiding(&self) -> bool {
        self.proof.is_hiding()
    }
}

impl<F: PrimeField, CF: PrimeField, PC: PolynomialCommitment<F, CF>> FromBytes for BatchLCProof<F, CF, PC> {
    fn read_le<R: Read>(mut reader: R) -> io::Result<Self> {
        CanonicalDeserialize::deserialize(&mut reader).map_err(|_| error_fn("could not deserialize struct"))
    }
}

impl<F: PrimeField, CF: PrimeField, PC: PolynomialCommitment<F, CF>> ToBytes for BatchLCProof<F, CF, PC> {
    fn write_le<W: Write>(&self, mut writer: W) -> io::Result<()> {
        CanonicalSerialize::serialize(self, &mut writer).map_err(|_| error_fn("could not serialize struct"))
    }
}

/// Describes the interface for a polynomial commitment scheme that allows
/// a sender to commit to multiple polynomials and later provide a succinct proof
/// of evaluation for the corresponding commitments at a query set `Q`, while
/// enforcing per-polynomial degree bounds.
pub trait PolynomialCommitment<F: PrimeField, CF: PrimeField>: Sized + Clone + Debug + PartialEq + Eq {
    /// The universal parameters for the commitment scheme. These are "trimmed"
    /// down to `Self::CommitterKey` and `Self::VerifierKey` by `Self::trim`.
    type UniversalParams: PCUniversalParams + Clone;
    /// The committer key for the scheme; used to commit to a polynomial and then
    /// open the commitment to produce an evaluation proof.
    type CommitterKey: PCCommitterKey + ToBytes + FromBytes + Clone + Send + Sync;
    /// The verifier key for the scheme; used to check an evaluation proof.
    type VerifierKey: PCVerifierKey + Prepare<Self::PreparedVerifierKey> + ToConstraintField<CF> + Clone + Send + Sync;
    /// The prepared verifier key for the scheme; used to check an evaluation proof.
    type PreparedVerifierKey: Clone;
    /// The commitment to a polynomial.
    type Commitment: PCCommitment
        + Prepare<Self::PreparedCommitment>
        + ToConstraintField<CF>
        + ToMinimalBits
        + Clone
        + Debug
        + PartialEq
        + Eq
        + Send
        + Sync;
    /// The prepared commitment to a polynomial.
    type PreparedCommitment: Clone;
    /// The commitment randomness.
    type Randomness: PCRandomness + Clone + Send + Sync;
    /// The evaluation proof for a single point.
    type Proof: PCProof + Clone + Sync + Send;
    /// The evaluation proof for a query set.
    type BatchProof: CanonicalSerialize
        + CanonicalDeserialize
        + Clone
        + PCProof
        + From<Vec<Self::Proof>>
        + Into<Vec<Self::Proof>>
        + PartialEq
        + Eq
        + Debug
        + Send
        + Sync;

    /// Constructs public parameters when given as input the maximum degree `degree`
    /// for the polynomial commitment scheme.
    fn setup<R: RngCore>(max_degree: usize, rng: &mut R) -> Result<Self::UniversalParams, Error>;

    /// Specializes the public parameters for polynomials up to the given `supported_degree`
    /// and for enforcing degree bounds in the range `1..=supported_degree`.
    fn trim(
        parameters: &Self::UniversalParams,
        supported_degree: usize,
        supported_hiding_bound: usize,
        enforced_degree_bounds: Option<&[usize]>,
    ) -> Result<(Self::CommitterKey, Self::VerifierKey), Error>;

    /// Outputs a commitments to `polynomials`. If `polynomials[i].is_hiding()`,
    /// then the `i`-th commitment is hiding up to `polynomials.hiding_bound()` queries.
    /// `rng` should not be `None` if `polynomials[i].is_hiding() == true` for any `i`.
    ///
    /// If for some `i`, `polynomials[i].is_hiding() == false`, then the
    /// corresponding randomness is `Self::Randomness::empty()`.
    ///
    /// If for some `i`, `polynomials[i].degree_bound().is_some()`, then that
    /// polynomial will have the corresponding degree bound enforced.
    #[allow(clippy::type_complexity)]
    fn commit<'a>(
        ck: &Self::CommitterKey,
        polynomials: impl IntoIterator<Item = &'a LabeledPolynomial<F>>,
        rng: Option<&mut dyn RngCore>,
    ) -> Result<(Vec<LabeledCommitment<Self::Commitment>>, Vec<Self::Randomness>), Error> {
        Self::commit_with_terminator(ck, polynomials, &AtomicBool::new(false), rng)
    }

    /// Like [`commit`] but with an added early termination signal, [`terminator`].
    #[allow(clippy::type_complexity)]
    fn commit_with_terminator<'a>(
        ck: &Self::CommitterKey,
        polynomials: impl IntoIterator<Item = &'a LabeledPolynomial<F>>,
        terminator: &AtomicBool,
        rng: Option<&mut dyn RngCore>,
    ) -> Result<(Vec<LabeledCommitment<Self::Commitment>>, Vec<Self::Randomness>), Error>;

    /// On input a list of labeled polynomials and a query point, `open` outputs a proof of evaluation
    /// of the polynomials at the query point.
    fn open<'a>(
        ck: &Self::CommitterKey,
        labeled_polynomials: impl IntoIterator<Item = &'a LabeledPolynomial<F>>,
        commitments: impl IntoIterator<Item = &'a LabeledCommitment<Self::Commitment>>,
        point: F,
        opening_challenge: F,
        rands: impl IntoIterator<Item = &'a Self::Randomness>,
        rng: Option<&mut dyn RngCore>,
    ) -> Result<Self::Proof, Error>
    where
        Self::Randomness: 'a,
        Self::Commitment: 'a;

    /// On input a list of labeled polynomials and a query set, `open` outputs a proof of evaluation
    /// of the polynomials at the points in the query set.
    fn batch_open<'a>(
        ck: &Self::CommitterKey,
        labeled_polynomials: impl IntoIterator<Item = &'a LabeledPolynomial<F>>,
        commitments: impl IntoIterator<Item = &'a LabeledCommitment<Self::Commitment>>,
        query_set: &QuerySet<F>,
        opening_challenge: F,
        rands: impl IntoIterator<Item = &'a Self::Randomness>,
        _rng: Option<&mut dyn RngCore>,
    ) -> Result<Self::BatchProof, Error>
    where
        Self::Randomness: 'a,
        Self::Commitment: 'a,
    {
        let poly_rand_comm: BTreeMap<_, _> = labeled_polynomials
            .into_iter()
            .zip(rands)
            .zip(commitments.into_iter())
            .map(|((poly, r), comm)| (poly.label(), (poly, r, comm)))
            .collect();

        let open_time = start_timer!(|| format!(
            "Opening {} polynomials at query set of size {}",
            poly_rand_comm.len(),
            query_set.len(),
        ));

        let mut query_to_labels_map = BTreeMap::new();

        for (label, (point_name, point)) in query_set.iter() {
            let labels = query_to_labels_map
                .entry(point_name)
                .or_insert((point, BTreeSet::new()));
            labels.1.insert(label);
        }

<<<<<<< HEAD
        let mut task_pool = snarkvm_utilities::ExecutionPool::<Result<_, _>>::with_capacity(query_to_labels_map.len());
=======
        let mut pool = snarkvm_utilities::ExecutionPool::<Result<_, _>>::with_capacity(query_to_labels_map.len());
>>>>>>> 3d06f504
        for (_point_name, (&query, labels)) in query_to_labels_map.into_iter() {
            let mut query_polys = Vec::with_capacity(labels.len());
            let mut query_rands = Vec::with_capacity(labels.len());
            let mut query_comms = Vec::with_capacity(labels.len());

            for label in labels {
                let (polynomial, rand, comm) = poly_rand_comm.get(label).ok_or(Error::MissingPolynomial {
                    label: label.to_string(),
                })?;

                query_polys.push(*polynomial);
                query_rands.push(*rand);
                query_comms.push(*comm);
            }

<<<<<<< HEAD
            task_pool.add_job(move || {
=======
            pool.add_job(move || {
>>>>>>> 3d06f504
                let proof_time = start_timer!(|| "Creating proof");
                let proof = Self::open(
                    ck,
                    query_polys,
                    query_comms,
                    query,
                    opening_challenge,
                    query_rands,
                    None,
                );
                end_timer!(proof_time);
                proof
            });
        }
        end_timer!(open_time);
<<<<<<< HEAD
        let proofs: Vec<_> = task_pool.execute_all();
=======
        let proofs: Vec<_> = pool.execute_all();
>>>>>>> 3d06f504
        let proofs = proofs.into_iter().collect::<Result<Vec<_>, _>>()?;

        Ok(proofs.into())
    }

    /// Verifies that `values` are the evaluations at `point` of the polynomials
    /// committed inside `commitments`.
    fn check<'a, R: RngCore>(
        vk: &Self::VerifierKey,
        commitments: impl IntoIterator<Item = &'a LabeledCommitment<Self::Commitment>>,
        point: F,
        values: impl IntoIterator<Item = F>,
        proof: &Self::Proof,
        opening_challenge: F,
        rng: &mut R,
    ) -> Result<bool, Error>
    where
        Self::Commitment: 'a;

    /// Checks that `values` are the true evaluations at `query_set` of the polynomials
    /// committed in `labeled_commitments`.
    fn batch_check<'a, R: RngCore>(
        vk: &Self::VerifierKey,
        commitments: impl IntoIterator<Item = &'a LabeledCommitment<Self::Commitment>>,
        query_set: &QuerySet<F>,
        evaluations: &Evaluations<F>,
        proof: &Self::BatchProof,
        opening_challenge: F,
        rng: &mut R,
    ) -> Result<bool, Error>
    where
        Self::Commitment: 'a,
    {
        let commitments: BTreeMap<_, _> = commitments.into_iter().map(|c| (c.label(), c)).collect();
        let mut query_to_labels_map = BTreeMap::new();
        for (label, (point_name, point)) in query_set.iter() {
            let labels = query_to_labels_map
                .entry(point_name)
                .or_insert((point, BTreeSet::new()));
            labels.1.insert(label);
        }

        // Implicit assumption: proofs are order in same manner as queries in
        // `query_to_labels_map`.
        let proofs: Vec<_> = proof.clone().into();
        assert_eq!(proofs.len(), query_to_labels_map.len());

        let mut result = true;
        for ((_point_name, (query, labels)), proof) in query_to_labels_map.into_iter().zip(proofs) {
            let mut comms: Vec<&'_ LabeledCommitment<_>> = Vec::with_capacity(labels.len());
            let mut values = Vec::with_capacity(labels.len());
            for label in labels.into_iter() {
                let commitment = commitments.get(label).ok_or(Error::MissingPolynomial {
                    label: label.to_string(),
                })?;

                let v_i = evaluations
                    .get(&(label.clone(), *query))
                    .ok_or(Error::MissingEvaluation {
                        label: label.to_string(),
                    })?;

                comms.push(commitment);
                values.push(*v_i);
            }

            let proof_time = start_timer!(|| "Checking per-query proof");
            result &= Self::check(vk, comms, *query, values, &proof, opening_challenge, rng)?;
            end_timer!(proof_time);
        }
        Ok(result)
    }

    /// On input a list of polynomials, linear combinations of those polynomials,
    /// and a query set, `open_combination` outputs a proof of evaluation of
    /// the combinations at the points in the query set.
    #[allow(clippy::too_many_arguments)]
    fn open_combinations<'a>(
        ck: &Self::CommitterKey,
        linear_combinations: impl IntoIterator<Item = &'a LinearCombination<F>>,
        polynomials: impl IntoIterator<Item = &'a LabeledPolynomial<F>>,
        commitments: impl IntoIterator<Item = &'a LabeledCommitment<Self::Commitment>>,
        query_set: &QuerySet<F>,
        opening_challenge: F,
        rands: impl IntoIterator<Item = &'a Self::Randomness>,
        rng: Option<&mut dyn RngCore>,
    ) -> Result<BatchLCProof<F, CF, Self>, Error>
    where
        Self::Randomness: 'a,
        Self::Commitment: 'a,
    {
        let linear_combinations: Vec<_> = linear_combinations.into_iter().collect();
        let polynomials: Vec<_> = polynomials.into_iter().collect();
        let poly_query_set = lc_query_set_to_poly_query_set(linear_combinations.iter().copied(), query_set);
        let poly_evals = evaluate_query_set(polynomials.iter().copied(), &poly_query_set);
        let proof = Self::batch_open(
            ck,
            polynomials,
            commitments,
            &poly_query_set,
            opening_challenge,
            rands,
            rng,
        )?;
        Ok(BatchLCProof {
            proof,
            evaluations: Some(poly_evals.values().copied().collect()),
        })
    }

    /// Checks that `evaluations` are the true evaluations at `query_set` of the
    /// linear combinations of polynomials committed in `commitments`.
    #[allow(clippy::too_many_arguments)]
    fn check_combinations<'a, R: RngCore>(
        vk: &Self::VerifierKey,
        linear_combinations: impl IntoIterator<Item = &'a LinearCombination<F>>,
        commitments: impl IntoIterator<Item = &'a LabeledCommitment<Self::Commitment>>,
        eqn_query_set: &QuerySet<F>,
        eqn_evaluations: &Evaluations<F>,
        proof: &BatchLCProof<F, CF, Self>,
        opening_challenge: F,
        rng: &mut R,
    ) -> Result<bool, Error>
    where
        Self::Commitment: 'a,
    {
        let BatchLCProof {
            proof,
            evaluations: evals,
        } = proof;

        let lc_s: BTreeMap<_, _> = linear_combinations.into_iter().map(|lc| (lc.label(), lc)).collect();

        let poly_query_set = lc_query_set_to_poly_query_set(lc_s.values().copied(), eqn_query_set);
        let poly_evals: Evaluations<_> = poly_query_set
            .iter()
            .map(|(_, point)| point)
            .cloned()
            .zip(evals.clone().unwrap())
            .collect();

        for &(ref lc_label, (_, point)) in eqn_query_set {
            if let Some(lc) = lc_s.get(lc_label) {
                let claimed_rhs = *eqn_evaluations
                    .get(&(lc_label.clone(), point))
                    .ok_or(Error::MissingEvaluation {
                        label: lc_label.to_string(),
                    })?;

                let mut actual_rhs = F::zero();

                for (coeff, label) in lc.iter() {
                    let eval = match label {
                        LCTerm::One => F::one(),
                        LCTerm::PolyLabel(l) => *poly_evals
                            .get(&(l.clone(), point))
                            .ok_or(Error::MissingEvaluation { label: l.clone() })?,
                    };

                    actual_rhs += &(*coeff * eval);
                }
                if claimed_rhs != actual_rhs {
                    eprintln!("Claimed evaluation of {} is incorrect", lc.label());
                    return Ok(false);
                }
            }
        }

        let pc_result = Self::batch_check(
            vk,
            commitments,
            &poly_query_set,
            &poly_evals,
            proof,
            opening_challenge,
            rng,
        )?;
        if !pc_result {
            eprintln!("Evaluation proofs failed to verify");
            return Ok(false);
        }

        Ok(true)
    }

    /// On input a list of polynomials, linear combinations of those polynomials,
    /// and a query set, `open_combination` outputs a proof of evaluation of
    /// the combinations at the points in the query set.
    fn open_combinations_individual_opening_challenges<'a>(
        ck: &Self::CommitterKey,
        linear_combinations: impl IntoIterator<Item = &'a LinearCombination<F>>,
        polynomials: impl IntoIterator<Item = &'a LabeledPolynomial<F>>,
        commitments: impl IntoIterator<Item = &'a LabeledCommitment<Self::Commitment>>,
        query_set: &QuerySet<F>,
        opening_challenges: &dyn Fn(u64) -> F,
        rands: impl IntoIterator<Item = &'a Self::Randomness>,
    ) -> Result<BatchLCProof<F, CF, Self>, Error>
    where
        Self::Randomness: 'a,
        Self::Commitment: 'a;

    /// Check combinations with individual challenges.
    fn check_combinations_individual_opening_challenges<'a, R: RngCore>(
        vk: &Self::VerifierKey,
        linear_combinations: impl IntoIterator<Item = &'a LinearCombination<F>>,
        commitments: impl IntoIterator<Item = &'a LabeledCommitment<Self::Commitment>>,
        eqn_query_set: &QuerySet<F>,
        eqn_evaluations: &Evaluations<F>,
        proof: &BatchLCProof<F, CF, Self>,
        opening_challenges: &dyn Fn(u64) -> F,
        rng: &mut R,
    ) -> Result<bool, Error>
    where
        Self::Commitment: 'a;
}

/// Evaluate the given polynomials at `query_set`.
pub fn evaluate_query_set<'a, F: Field>(
    polys: impl IntoIterator<Item = &'a LabeledPolynomial<F>>,
    query_set: &QuerySet<'a, F>,
) -> Evaluations<'a, F> {
    let polys: BTreeMap<_, _> = polys.into_iter().map(|p| (p.label(), p)).collect();
    let mut evaluations = Evaluations::new();
    for (label, (_point_name, point)) in query_set {
        let poly = polys.get(label).expect("polynomial in evaluated lc is not found");
        let eval = poly.evaluate(*point);
        evaluations.insert((label.clone(), *point), eval);
    }
    evaluations
}

fn lc_query_set_to_poly_query_set<'a, F: 'a + Field>(
    linear_combinations: impl IntoIterator<Item = &'a LinearCombination<F>>,
    query_set: &QuerySet<F>,
) -> QuerySet<'a, F> {
    let mut poly_query_set = QuerySet::new();
    let lc_s = linear_combinations.into_iter().map(|lc| (lc.label(), lc));
    let linear_combinations: BTreeMap<_, _> = lc_s.collect();
    for (lc_label, (point_name, point)) in query_set {
        if let Some(lc) = linear_combinations.get(lc_label) {
            for (_, poly_label) in lc.iter().filter(|(_, l)| !l.is_one()) {
                if let LCTerm::PolyLabel(l) = poly_label {
                    poly_query_set.insert((l.into(), (point_name.clone(), *point)));
                }
            }
        }
    }
    poly_query_set
}

#[cfg(test)]
pub mod tests {
    use crate::*;
    use rand::{distributions::Distribution, Rng};
    use snarkvm_utilities::rand::test_rng;

    #[derive(Default)]
    struct TestInfo {
        num_iters: usize,
        max_degree: Option<usize>,
        supported_degree: Option<usize>,
        num_polynomials: usize,
        enforce_degree_bounds: bool,
        max_num_queries: usize,
        num_equations: Option<usize>,
    }

    pub struct TestComponents<F: PrimeField, CF: PrimeField, PC: PolynomialCommitment<F, CF>> {
        pub verification_key: PC::VerifierKey,
        pub commitments: Vec<LabeledCommitment<PC::Commitment>>,
        pub query_set: QuerySet<'static, F>,
        pub evaluations: Evaluations<'static, F>,
        pub batch_lc_proof: Option<BatchLCProof<F, CF, PC>>,
        pub batch_proof: Option<PC::BatchProof>,
        pub opening_challenge: F,
        pub randomness: Vec<PC::Randomness>,
    }

    pub fn bad_degree_bound_test<F, CF, PC>() -> Result<(), Error>
    where
        F: PrimeField,
        CF: PrimeField,
        PC: PolynomialCommitment<F, CF>,
    {
        let rng = &mut test_rng();
        let max_degree = 100;
        let pp = PC::setup(max_degree, rng)?;

        for _ in 0..10 {
            let supported_degree = rand::distributions::Uniform::from(1..=max_degree).sample(rng);
            assert!(max_degree >= supported_degree, "max_degree < supported_degree");

            let mut labels = Vec::new();
            let mut polynomials = Vec::new();
            let mut degree_bounds = Vec::new();

            for i in 0..10 {
                let label = format!("Test{}", i);
                labels.push(label.clone());
                let poly = Polynomial::rand(supported_degree, rng);

                let degree_bound = 1usize;
                let hiding_bound = Some(1);
                degree_bounds.push(degree_bound);

                polynomials.push(LabeledPolynomial::new(label, poly, Some(degree_bound), hiding_bound))
            }

            println!("supported degree: {:?}", supported_degree);
            let (ck, vk) = PC::trim(&pp, supported_degree, supported_degree, Some(degree_bounds.as_slice()))?;
            println!("Trimmed");

            let (comms, rands) = PC::commit(&ck, &polynomials, Some(rng))?;

            let mut query_set = QuerySet::new();
            let mut values = Evaluations::new();
            let point = F::rand(rng);
            for (i, label) in labels.iter().enumerate() {
                query_set.insert((label.clone(), ("rand".into(), point)));
                let value = polynomials[i].evaluate(point);
                values.insert((label.clone(), point), value);
            }
            println!("Generated query set");

            let opening_challenge = F::rand(rng);
            let proof = PC::batch_open(
                &ck,
                &polynomials,
                &comms,
                &query_set,
                opening_challenge,
                &rands,
                Some(rng),
            )?;
            let result = PC::batch_check(&vk, &comms, &query_set, &values, &proof, opening_challenge, rng)?;
            assert!(result, "proof was incorrect, Query set: {:#?}", query_set);
        }
        Ok(())
    }

    fn test_template<F, CF, PC>(info: TestInfo) -> Result<Vec<TestComponents<F, CF, PC>>, Error>
    where
        F: PrimeField,
        CF: PrimeField,
        PC: PolynomialCommitment<F, CF>,
    {
        let TestInfo {
            num_iters,
            max_degree,
            supported_degree,
            num_polynomials,
            enforce_degree_bounds,
            max_num_queries,
            ..
        } = info;

        let mut test_components = Vec::new();

        let rng = &mut test_rng();
        let max_degree = max_degree.unwrap_or_else(|| rand::distributions::Uniform::from(8..=64).sample(rng));
        let pp = PC::setup(max_degree, rng)?;
        let supported_degree_bounds = pp.supported_degree_bounds();

        for _ in 0..num_iters {
            let supported_degree =
                supported_degree.unwrap_or_else(|| rand::distributions::Uniform::from(4..=max_degree).sample(rng));
            assert!(max_degree >= supported_degree, "max_degree < supported_degree");
            let mut polynomials = Vec::new();
            let mut degree_bounds = if enforce_degree_bounds { Some(Vec::new()) } else { None };

            let mut labels = Vec::new();
            println!("Sampled supported degree");

            // Generate polynomials
            let num_points_in_query_set = rand::distributions::Uniform::from(1..=max_num_queries).sample(rng);
            for i in 0..num_polynomials {
                let label = format!("Test{}", i);
                labels.push(label.clone());
                let degree = rand::distributions::Uniform::from(1..=supported_degree).sample(rng);
                let poly = Polynomial::rand(degree, rng);

                let supported_degree_bounds_after_trimmed = supported_degree_bounds
                    .iter()
                    .copied()
                    .filter(|x| *x >= degree && *x < supported_degree)
                    .collect::<Vec<usize>>();

                let degree_bound = if let Some(degree_bounds) = &mut degree_bounds {
                    if !supported_degree_bounds_after_trimmed.is_empty() && rng.gen() {
                        let range = rand::distributions::Uniform::from(0..supported_degree_bounds_after_trimmed.len());
                        let idx = range.sample(rng);

                        let degree_bound = supported_degree_bounds_after_trimmed[idx];
                        degree_bounds.push(degree_bound);
                        Some(degree_bound)
                    } else {
                        None
                    }
                } else {
                    None
                };

                let hiding_bound = if num_points_in_query_set >= degree {
                    Some(degree)
                } else {
                    Some(num_points_in_query_set)
                };
                println!("Hiding bound: {:?}", hiding_bound);

                polynomials.push(LabeledPolynomial::new(label, poly, degree_bound, hiding_bound))
            }
            let supported_hiding_bound = polynomials
                .iter()
                .map(|p| p.hiding_bound().unwrap_or(0))
                .max()
                .unwrap_or(0);
            println!("supported degree: {:?}", supported_degree);
            println!("supported hiding bound: {:?}", supported_hiding_bound);
            println!("num_points_in_query_set: {:?}", num_points_in_query_set);
            let (ck, vk) = PC::trim(&pp, supported_degree, supported_hiding_bound, degree_bounds.as_deref())?;
            println!("Trimmed");

            let (comms, rands) = PC::commit(&ck, &polynomials, Some(rng))?;

            // Construct query set
            let mut query_set = QuerySet::new();
            let mut values = Evaluations::new();
            // let mut point = F::one();
            for point_id in 0..num_points_in_query_set {
                let point = F::rand(rng);
                for (polynomial, label) in polynomials.iter().zip(labels.iter()) {
                    query_set.insert((label.clone(), (format!("rand_{}", point_id), point)));
                    let value = polynomial.evaluate(point);
                    values.insert((label.clone(), point), value);
                }
            }
            println!("Generated query set");

            let opening_challenge = F::rand(rng);
            let proof = PC::batch_open(
                &ck,
                &polynomials,
                &comms,
                &query_set,
                opening_challenge,
                &rands,
                Some(rng),
            )?;
            let result = PC::batch_check(&vk, &comms, &query_set, &values, &proof, opening_challenge, rng)?;
            if !result {
                println!(
                    "Failed with {} polynomials, num_points_in_query_set: {:?}",
                    num_polynomials, num_points_in_query_set
                );
                println!("Degree of polynomials:",);
                for poly in polynomials {
                    println!("Degree: {:?}", poly.degree());
                }
            }
            assert!(result, "proof was incorrect, Query set: {:#?}", query_set);

            test_components.push(TestComponents {
                verification_key: vk,
                commitments: comms,
                query_set,
                evaluations: values,
                batch_lc_proof: None,
                batch_proof: Some(proof),
                opening_challenge,
                randomness: rands,
            });
        }
        Ok(test_components)
    }

    fn equation_test_template<F, CF, PC>(info: TestInfo) -> Result<Vec<TestComponents<F, CF, PC>>, Error>
    where
        F: PrimeField,
        CF: PrimeField,
        PC: PolynomialCommitment<F, CF>,
    {
        let TestInfo {
            num_iters,
            max_degree,
            supported_degree,
            num_polynomials,
            enforce_degree_bounds,
            max_num_queries,
            num_equations,
        } = info;

        let mut test_components = Vec::new();

        let rng = &mut test_rng();
        let max_degree = max_degree.unwrap_or_else(|| rand::distributions::Uniform::from(8..=64).sample(rng));
        let pp = PC::setup(max_degree, rng)?;
        let supported_degree_bounds = pp.supported_degree_bounds();

        for _ in 0..num_iters {
            let supported_degree =
                supported_degree.unwrap_or_else(|| rand::distributions::Uniform::from(4..=max_degree).sample(rng));
            assert!(max_degree >= supported_degree, "max_degree < supported_degree");
            let mut polynomials = Vec::new();
            let mut degree_bounds = if enforce_degree_bounds { Some(Vec::new()) } else { None };

            let mut labels = Vec::new();
            println!("Sampled supported degree");

            // Generate polynomials
            let num_points_in_query_set = rand::distributions::Uniform::from(1..=max_num_queries).sample(rng);
            for i in 0..num_polynomials {
                let label = format!("Test{}", i);
                labels.push(label.clone());
                let degree = rand::distributions::Uniform::from(1..=supported_degree).sample(rng);
                let poly = Polynomial::rand(degree, rng);

                let supported_degree_bounds_after_trimmed = supported_degree_bounds
                    .iter()
                    .copied()
                    .filter(|x| *x >= degree && *x < supported_degree)
                    .collect::<Vec<usize>>();

                let degree_bound = if let Some(degree_bounds) = &mut degree_bounds {
                    if !supported_degree_bounds_after_trimmed.is_empty() && rng.gen() {
                        let range = rand::distributions::Uniform::from(0..supported_degree_bounds_after_trimmed.len());
                        let idx = range.sample(rng);

                        let degree_bound = supported_degree_bounds_after_trimmed[idx];
                        degree_bounds.push(degree_bound);
                        Some(degree_bound)
                    } else {
                        None
                    }
                } else {
                    None
                };

                let hiding_bound = if num_points_in_query_set >= degree {
                    Some(degree)
                } else {
                    Some(num_points_in_query_set)
                };
                println!("Hiding bound: {:?}", hiding_bound);

                polynomials.push(LabeledPolynomial::new(label, poly, degree_bound, hiding_bound))
            }
            let supported_hiding_bound = polynomials
                .iter()
                .map(|p| p.hiding_bound().unwrap_or(0))
                .max()
                .unwrap_or(0);
            println!("supported degree: {:?}", supported_degree);
            println!("supported hiding bound: {:?}", supported_hiding_bound);
            println!("num_points_in_query_set: {:?}", num_points_in_query_set);
            println!("{:?}", degree_bounds);
            println!("{}", num_polynomials);
            println!("{}", enforce_degree_bounds);

            let (ck, vk) = PC::trim(&pp, supported_degree, supported_hiding_bound, degree_bounds.as_deref())?;
            println!("Trimmed");

            let (comms, rands) = PC::commit(&ck, &polynomials, Some(rng))?;

            // Let's construct our equations
            let mut linear_combinations = Vec::new();
            let mut query_set = QuerySet::new();
            let mut values = Evaluations::new();
            for i in 0..num_points_in_query_set {
                let point = F::rand(rng);
                for j in 0..num_equations.unwrap() {
                    let label = format!("query {} eqn {}", i, j);
                    let mut lc = LinearCombination::empty(label.clone());

                    let mut value = F::zero();
                    let should_have_degree_bounds: bool = rng.gen();
                    for (k, label) in labels.iter().enumerate() {
                        if should_have_degree_bounds {
                            value += &polynomials[k].evaluate(point);
                            lc.push((F::one(), label.to_string().into()));
                            break;
                        } else {
                            let poly = &polynomials[k];
                            if poly.degree_bound().is_some() {
                                continue;
                            } else {
                                assert!(poly.degree_bound().is_none());
                                let coeff = F::rand(rng);
                                value += &(coeff * poly.evaluate(point));
                                lc.push((coeff, label.to_string().into()));
                            }
                        }
                    }
                    values.insert((label.clone(), point), value);
                    if !lc.is_empty() {
                        linear_combinations.push(lc);
                        // Insert query
                        query_set.insert((label.clone(), (format!("rand_{}", i), point)));
                    }
                }
            }
            if linear_combinations.is_empty() {
                continue;
            }
            println!("Generated query set");
            println!("Linear combinations: {:?}", linear_combinations);

            let opening_challenge = F::rand(rng);
            let proof = PC::open_combinations(
                &ck,
                &linear_combinations,
                &polynomials,
                &comms,
                &query_set,
                opening_challenge,
                &rands,
                Some(rng),
            )?;
            println!("Generated proof");
            let result = PC::check_combinations(
                &vk,
                &linear_combinations,
                &comms,
                &query_set,
                &values,
                &proof,
                opening_challenge,
                rng,
            )?;
            if !result {
                println!(
                    "Failed with {} polynomials, num_points_in_query_set: {:?}",
                    num_polynomials, num_points_in_query_set
                );
                println!("Degree of polynomials:",);
                for poly in polynomials {
                    println!("Degree: {:?}", poly.degree());
                }
            }
            assert!(result, "proof was incorrect, equations: {:#?}", linear_combinations);

            test_components.push(TestComponents {
                verification_key: vk,
                commitments: comms,
                query_set,
                evaluations: values,
                batch_lc_proof: Some(proof),
                batch_proof: None,
                opening_challenge,
                randomness: rands,
            });
        }
        Ok(test_components)
    }

    pub fn single_poly_test<F, CF, PC>() -> Result<Vec<TestComponents<F, CF, PC>>, Error>
    where
        F: PrimeField,
        CF: PrimeField,
        PC: PolynomialCommitment<F, CF>,
    {
        let info = TestInfo {
            num_iters: 100,
            max_degree: None,
            supported_degree: None,
            num_polynomials: 1,
            enforce_degree_bounds: false,
            max_num_queries: 1,
            ..Default::default()
        };
        test_template::<F, CF, PC>(info)
    }

    pub fn linear_poly_degree_bound_test<F, CF, PC>() -> Result<Vec<TestComponents<F, CF, PC>>, Error>
    where
        F: PrimeField,
        CF: PrimeField,
        PC: PolynomialCommitment<F, CF>,
    {
        let info = TestInfo {
            num_iters: 100,
            max_degree: Some(2),
            supported_degree: Some(1),
            num_polynomials: 1,
            enforce_degree_bounds: true,
            max_num_queries: 1,
            ..Default::default()
        };
        test_template::<F, CF, PC>(info)
    }

    pub fn single_poly_degree_bound_test<F, CF, PC>() -> Result<Vec<TestComponents<F, CF, PC>>, Error>
    where
        F: PrimeField,
        CF: PrimeField,
        PC: PolynomialCommitment<F, CF>,
    {
        let info = TestInfo {
            num_iters: 100,
            max_degree: None,
            supported_degree: None,
            num_polynomials: 1,
            enforce_degree_bounds: true,
            max_num_queries: 1,
            ..Default::default()
        };
        test_template::<F, CF, PC>(info)
    }

    pub fn quadratic_poly_degree_bound_multiple_queries_test<F, CF, PC>()
    -> Result<Vec<TestComponents<F, CF, PC>>, Error>
    where
        F: PrimeField,
        CF: PrimeField,
        PC: PolynomialCommitment<F, CF>,
    {
        let info = TestInfo {
            num_iters: 100,
            max_degree: Some(3),
            supported_degree: Some(2),
            num_polynomials: 1,
            enforce_degree_bounds: true,
            max_num_queries: 2,
            ..Default::default()
        };
        test_template::<F, CF, PC>(info)
    }

    pub fn single_poly_degree_bound_multiple_queries_test<F, CF, PC>() -> Result<Vec<TestComponents<F, CF, PC>>, Error>
    where
        F: PrimeField,
        CF: PrimeField,
        PC: PolynomialCommitment<F, CF>,
    {
        let info = TestInfo {
            num_iters: 100,
            max_degree: None,
            supported_degree: None,
            num_polynomials: 1,
            enforce_degree_bounds: true,
            max_num_queries: 2,
            ..Default::default()
        };
        test_template::<F, CF, PC>(info)
    }

    pub fn two_polys_degree_bound_single_query_test<F, CF, PC>() -> Result<Vec<TestComponents<F, CF, PC>>, Error>
    where
        F: PrimeField,
        CF: PrimeField,
        PC: PolynomialCommitment<F, CF>,
    {
        let info = TestInfo {
            num_iters: 100,
            max_degree: None,
            supported_degree: None,
            num_polynomials: 2,
            enforce_degree_bounds: true,
            max_num_queries: 1,
            ..Default::default()
        };
        test_template::<F, CF, PC>(info)
    }

    pub fn full_end_to_end_test<F, CF, PC>() -> Result<Vec<TestComponents<F, CF, PC>>, Error>
    where
        F: PrimeField,
        CF: PrimeField,
        PC: PolynomialCommitment<F, CF>,
    {
        let info = TestInfo {
            num_iters: 100,
            max_degree: None,
            supported_degree: None,
            num_polynomials: 10,
            enforce_degree_bounds: true,
            max_num_queries: 5,
            ..Default::default()
        };
        test_template::<F, CF, PC>(info)
    }

    pub fn full_end_to_end_equation_test<F, CF, PC>() -> Result<Vec<TestComponents<F, CF, PC>>, Error>
    where
        F: PrimeField,
        CF: PrimeField,
        PC: PolynomialCommitment<F, CF>,
    {
        let info = TestInfo {
            num_iters: 100,
            max_degree: None,
            supported_degree: None,
            num_polynomials: 10,
            enforce_degree_bounds: true,
            max_num_queries: 5,
            num_equations: Some(10),
        };
        equation_test_template::<F, CF, PC>(info)
    }

    pub fn single_equation_test<F, CF, PC>() -> Result<Vec<TestComponents<F, CF, PC>>, Error>
    where
        F: PrimeField,
        CF: PrimeField,
        PC: PolynomialCommitment<F, CF>,
    {
        let info = TestInfo {
            num_iters: 100,
            max_degree: None,
            supported_degree: None,
            num_polynomials: 1,
            enforce_degree_bounds: false,
            max_num_queries: 1,
            num_equations: Some(1),
        };
        equation_test_template::<F, CF, PC>(info)
    }

    pub fn two_equation_test<F, CF, PC>() -> Result<Vec<TestComponents<F, CF, PC>>, Error>
    where
        F: PrimeField,
        CF: PrimeField,
        PC: PolynomialCommitment<F, CF>,
    {
        let info = TestInfo {
            num_iters: 100,
            max_degree: None,
            supported_degree: None,
            num_polynomials: 2,
            enforce_degree_bounds: false,
            max_num_queries: 1,
            num_equations: Some(2),
        };
        equation_test_template::<F, CF, PC>(info)
    }

    pub fn two_equation_degree_bound_test<F, CF, PC>() -> Result<Vec<TestComponents<F, CF, PC>>, Error>
    where
        F: PrimeField,
        CF: PrimeField,
        PC: PolynomialCommitment<F, CF>,
    {
        let info = TestInfo {
            num_iters: 100,
            max_degree: None,
            supported_degree: None,
            num_polynomials: 2,
            enforce_degree_bounds: true,
            max_num_queries: 1,
            num_equations: Some(2),
        };
        equation_test_template::<F, CF, PC>(info)
    }
}<|MERGE_RESOLUTION|>--- conflicted
+++ resolved
@@ -291,11 +291,7 @@
             labels.1.insert(label);
         }
 
-<<<<<<< HEAD
-        let mut task_pool = snarkvm_utilities::ExecutionPool::<Result<_, _>>::with_capacity(query_to_labels_map.len());
-=======
         let mut pool = snarkvm_utilities::ExecutionPool::<Result<_, _>>::with_capacity(query_to_labels_map.len());
->>>>>>> 3d06f504
         for (_point_name, (&query, labels)) in query_to_labels_map.into_iter() {
             let mut query_polys = Vec::with_capacity(labels.len());
             let mut query_rands = Vec::with_capacity(labels.len());
@@ -311,11 +307,7 @@
                 query_comms.push(*comm);
             }
 
-<<<<<<< HEAD
-            task_pool.add_job(move || {
-=======
             pool.add_job(move || {
->>>>>>> 3d06f504
                 let proof_time = start_timer!(|| "Creating proof");
                 let proof = Self::open(
                     ck,
@@ -331,11 +323,7 @@
             });
         }
         end_timer!(open_time);
-<<<<<<< HEAD
-        let proofs: Vec<_> = task_pool.execute_all();
-=======
         let proofs: Vec<_> = pool.execute_all();
->>>>>>> 3d06f504
         let proofs = proofs.into_iter().collect::<Result<Vec<_>, _>>()?;
 
         Ok(proofs.into())
