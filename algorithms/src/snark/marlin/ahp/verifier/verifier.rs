// Copyright (C) 2019-2023 Aleo Systems Inc.
// This file is part of the snarkVM library.

// The snarkVM library is free software: you can redistribute it and/or modify
// it under the terms of the GNU General Public License as published by
// the Free Software Foundation, either version 3 of the License, or
// (at your option) any later version.

// The snarkVM library is distributed in the hope that it will be useful,
// but WITHOUT ANY WARRANTY; without even the implied warranty of
// MERCHANTABILITY or FITNESS FOR A PARTICULAR PURPOSE. See the
// GNU General Public License for more details.

// You should have received a copy of the GNU General Public License
// along with the snarkVM library. If not, see <https://www.gnu.org/licenses/>.

use core::marker::PhantomData;

use crate::{
    fft::EvaluationDomain,
    snark::marlin::{
        ahp::{
            indexer::CircuitInfo,
            verifier::{FifthMessage, FirstMessage, FourthMessage, QuerySet, SecondMessage, State, ThirdMessage},
            AHPError,
            AHPForR1CS,
        },
        MarlinMode,
    },
    AlgebraicSponge,
};
use snarkvm_fields::PrimeField;

impl<TargetField: PrimeField, MM: MarlinMode> AHPForR1CS<TargetField, MM> {
    /// Output the first message and next round state.
    pub fn verifier_first_round<BaseField: PrimeField, R: AlgebraicSponge<BaseField, 2>>(
        index_info: CircuitInfo<TargetField>,
        batch_size: usize,
        fs_rng: &mut R,
    ) -> Result<(FirstMessage<TargetField>, State<TargetField, MM>), AHPError> {
        // Check that the R1CS is a square matrix.
        if index_info.num_constraints != index_info.num_variables {
            return Err(AHPError::NonSquareMatrix);
        }

        let constraint_domain_time = start_timer!(|| "Constructing constraint domain");
        let constraint_domain =
            EvaluationDomain::new(index_info.num_constraints).ok_or(AHPError::PolynomialDegreeTooLarge)?;
        end_timer!(constraint_domain_time);

        let non_zero_a_time = start_timer!(|| "Constructing non-zero-a domain");
        let non_zero_a_domain =
            EvaluationDomain::new(index_info.num_non_zero_a).ok_or(AHPError::PolynomialDegreeTooLarge)?;
        end_timer!(non_zero_a_time);

        let non_zero_b_time = start_timer!(|| "Constructing non-zero-b domain");
        let non_zero_b_domain =
            EvaluationDomain::new(index_info.num_non_zero_b).ok_or(AHPError::PolynomialDegreeTooLarge)?;
        end_timer!(non_zero_b_time);

        let non_zero_c_time = start_timer!(|| "Constructing non-zero-c domain");
        let non_zero_c_domain =
            EvaluationDomain::new(index_info.num_non_zero_c).ok_or(AHPError::PolynomialDegreeTooLarge)?;
        end_timer!(non_zero_c_time);

        let input_domain_time = start_timer!(|| "Constructing input domain");
        let input_domain =
            EvaluationDomain::new(index_info.num_public_inputs).ok_or(AHPError::PolynomialDegreeTooLarge)?;
        end_timer!(input_domain_time);

<<<<<<< HEAD
        let elems = fs_rng.squeeze_nonnative_field_elements(3, OptimizationType::Weight)?;
        let zeta = elems[0];
        let delta = elems[1];
        let epsilon = elems[2];
        assert!(!constraint_domain.evaluate_vanishing_polynomial(zeta).is_zero());
        assert!(!constraint_domain.evaluate_vanishing_polynomial(delta).is_zero());
        assert!(!constraint_domain.evaluate_vanishing_polynomial(epsilon).is_zero());
=======
        let squeeze_time = start_timer!(|| "Squeezing challenges");
        let elems = fs_rng.squeeze_nonnative_field_elements(3 + batch_size - 1);
        let (first, rest) = elems.split_at(3);
        let [alpha, eta_b, eta_c]: [_; 3] = first.try_into().unwrap();
        let mut batch_combiners = vec![TargetField::one()];
        batch_combiners.extend_from_slice(rest);
        end_timer!(squeeze_time);

        let check_vanish_poly_time = start_timer!(|| "Evaluating vanishing polynomial");
        assert!(!constraint_domain.evaluate_vanishing_polynomial(alpha).is_zero());
        end_timer!(check_vanish_poly_time);
>>>>>>> fd847669

        let message = FirstMessage { zeta, delta, epsilon };

        let new_state = State {
            batch_size,
            input_domain,
            constraint_domain,
            non_zero_a_domain,
            non_zero_b_domain,
            non_zero_c_domain,
            first_round_message: Some(message.clone()),
            second_round_message: None,
            third_round_message: None,
            fourth_round_message: None,
            fifth_round_message: None,
            gamma: None,
            mode: PhantomData,
        };

        Ok((message, new_state))
    }

    /// Output the second message and next round state.
    pub fn verifier_second_round<BaseField: PrimeField, R: AlgebraicSponge<BaseField, 2>>(
        mut state: State<TargetField, MM>,
        fs_rng: &mut R,
    ) -> Result<(SecondMessage<TargetField>, State<TargetField, MM>), AHPError> {
<<<<<<< HEAD
        let elems = fs_rng.squeeze_nonnative_field_elements(3 + state.batch_size - 1, OptimizationType::Weight)?;
        let (first, rest) = elems.split_at(3);
        let [alpha, eta_b, eta_c]: [_; 3] = first.try_into().unwrap();
        let mut batch_combiners = vec![TargetField::one()];
        batch_combiners.extend_from_slice(rest);
        assert!(!state.constraint_domain.evaluate_vanishing_polynomial(alpha).is_zero());
=======
        let elems = fs_rng.squeeze_nonnative_field_elements(1);
        let beta = elems[0];
        assert!(!state.constraint_domain.evaluate_vanishing_polynomial(beta).is_zero());

        let message = SecondMessage { beta };
        state.second_round_message = Some(message);
>>>>>>> fd847669

        let message = SecondMessage { alpha, eta_b, eta_c, batch_combiners };
        state.second_round_message = Some(message.clone());
        Ok((message, state))
    }

    /// Output the third message and next round state.
    pub fn verifier_third_round<BaseField: PrimeField, R: AlgebraicSponge<BaseField, 2>>(
        mut state: State<TargetField, MM>,
        fs_rng: &mut R,
    ) -> Result<(ThirdMessage<TargetField>, State<TargetField, MM>), AHPError> {
<<<<<<< HEAD
        let elems = fs_rng.squeeze_nonnative_field_elements(1, OptimizationType::Weight)?;
        let theta = elems[0];
        assert!(!state.constraint_domain.evaluate_vanishing_polynomial(theta).is_zero());

        let message = ThirdMessage { theta };
        state.third_round_message = Some(message);
        Ok((message, state))
    }

    /// Output the fourth message and next round state.
    pub fn verifier_fourth_round<BaseField: PrimeField, R: FiatShamirRng<TargetField, BaseField>>(
        mut state: State<TargetField, MM>,
        fs_rng: &mut R,
    ) -> Result<(FourthMessage<TargetField>, State<TargetField, MM>), AHPError> {
        let elems = fs_rng.squeeze_nonnative_field_elements(1, OptimizationType::Weight)?;
        let beta = elems[0];
        assert!(!state.constraint_domain.evaluate_vanishing_polynomial(beta).is_zero());

        let message = FourthMessage { beta };
        state.fourth_round_message = Some(message);
        Ok((message, state))
    }

    /// Output the fifth message and next round state.
    pub fn verifier_fifth_round<BaseField: PrimeField, R: FiatShamirRng<TargetField, BaseField>>(
        mut state: State<TargetField, MM>,
        fs_rng: &mut R,
    ) -> Result<(FifthMessage<TargetField>, State<TargetField, MM>), AHPError> {
        let elems = fs_rng.squeeze_nonnative_field_elements(2, OptimizationType::Weight)?;
=======
        let elems = fs_rng.squeeze_nonnative_field_elements(2);
>>>>>>> fd847669
        let r_b = elems[0];
        let r_c = elems[1];
        let message = FifthMessage { r_b, r_c };

        state.fifth_round_message = Some(message);
        Ok((message, state))
    }

<<<<<<< HEAD
    /// Output the sixth message and next round state.
    pub fn verifier_sixth_round<BaseField: PrimeField, R: FiatShamirRng<TargetField, BaseField>>(
=======
    /// Output the third message and next round state.
    pub fn verifier_fourth_round<BaseField: PrimeField, R: AlgebraicSponge<BaseField, 2>>(
>>>>>>> fd847669
        mut state: State<TargetField, MM>,
        fs_rng: &mut R,
    ) -> Result<State<TargetField, MM>, AHPError> {
        let elems = fs_rng.squeeze_nonnative_field_elements(1);
        let gamma = elems[0];

        state.gamma = Some(gamma);
        Ok(state)
    }

    /// Output the query state and next round state.
    pub fn verifier_query_set(state: State<TargetField, MM>) -> (QuerySet<TargetField>, State<TargetField, MM>) {
        (QuerySet::new(&state), state)
    }
}<|MERGE_RESOLUTION|>--- conflicted
+++ resolved
@@ -63,32 +63,18 @@
             EvaluationDomain::new(index_info.num_non_zero_c).ok_or(AHPError::PolynomialDegreeTooLarge)?;
         end_timer!(non_zero_c_time);
 
-        let input_domain_time = start_timer!(|| "Constructing input domain");
-        let input_domain =
-            EvaluationDomain::new(index_info.num_public_inputs).ok_or(AHPError::PolynomialDegreeTooLarge)?;
-        end_timer!(input_domain_time);
-
-<<<<<<< HEAD
-        let elems = fs_rng.squeeze_nonnative_field_elements(3, OptimizationType::Weight)?;
-        let zeta = elems[0];
+        let elems = fs_rng.squeeze_nonnative_field_elements(3);
+        let zeta: TargetField = elems[0];
         let delta = elems[1];
         let epsilon = elems[2];
         assert!(!constraint_domain.evaluate_vanishing_polynomial(zeta).is_zero());
         assert!(!constraint_domain.evaluate_vanishing_polynomial(delta).is_zero());
         assert!(!constraint_domain.evaluate_vanishing_polynomial(epsilon).is_zero());
-=======
-        let squeeze_time = start_timer!(|| "Squeezing challenges");
-        let elems = fs_rng.squeeze_nonnative_field_elements(3 + batch_size - 1);
-        let (first, rest) = elems.split_at(3);
-        let [alpha, eta_b, eta_c]: [_; 3] = first.try_into().unwrap();
-        let mut batch_combiners = vec![TargetField::one()];
-        batch_combiners.extend_from_slice(rest);
-        end_timer!(squeeze_time);
 
-        let check_vanish_poly_time = start_timer!(|| "Evaluating vanishing polynomial");
-        assert!(!constraint_domain.evaluate_vanishing_polynomial(alpha).is_zero());
-        end_timer!(check_vanish_poly_time);
->>>>>>> fd847669
+        let input_domain_time = start_timer!(|| "Constructing input domain");
+        let input_domain =
+            EvaluationDomain::new(index_info.num_public_inputs).ok_or(AHPError::PolynomialDegreeTooLarge)?;
+        end_timer!(input_domain_time);
 
         let message = FirstMessage { zeta, delta, epsilon };
 
@@ -116,21 +102,12 @@
         mut state: State<TargetField, MM>,
         fs_rng: &mut R,
     ) -> Result<(SecondMessage<TargetField>, State<TargetField, MM>), AHPError> {
-<<<<<<< HEAD
-        let elems = fs_rng.squeeze_nonnative_field_elements(3 + state.batch_size - 1, OptimizationType::Weight)?;
+        let elems = fs_rng.squeeze_nonnative_field_elements(3 + state.batch_size - 1);
         let (first, rest) = elems.split_at(3);
         let [alpha, eta_b, eta_c]: [_; 3] = first.try_into().unwrap();
         let mut batch_combiners = vec![TargetField::one()];
         batch_combiners.extend_from_slice(rest);
         assert!(!state.constraint_domain.evaluate_vanishing_polynomial(alpha).is_zero());
-=======
-        let elems = fs_rng.squeeze_nonnative_field_elements(1);
-        let beta = elems[0];
-        assert!(!state.constraint_domain.evaluate_vanishing_polynomial(beta).is_zero());
-
-        let message = SecondMessage { beta };
-        state.second_round_message = Some(message);
->>>>>>> fd847669
 
         let message = SecondMessage { alpha, eta_b, eta_c, batch_combiners };
         state.second_round_message = Some(message.clone());
@@ -142,8 +119,7 @@
         mut state: State<TargetField, MM>,
         fs_rng: &mut R,
     ) -> Result<(ThirdMessage<TargetField>, State<TargetField, MM>), AHPError> {
-<<<<<<< HEAD
-        let elems = fs_rng.squeeze_nonnative_field_elements(1, OptimizationType::Weight)?;
+        let elems = fs_rng.squeeze_nonnative_field_elements(1);
         let theta = elems[0];
         assert!(!state.constraint_domain.evaluate_vanishing_polynomial(theta).is_zero());
 
@@ -152,12 +128,12 @@
         Ok((message, state))
     }
 
-    /// Output the fourth message and next round state.
-    pub fn verifier_fourth_round<BaseField: PrimeField, R: FiatShamirRng<TargetField, BaseField>>(
+    /// Output the third message and next round state.
+    pub fn verifier_fourth_round<BaseField: PrimeField, R: AlgebraicSponge<BaseField, 2>>(
         mut state: State<TargetField, MM>,
         fs_rng: &mut R,
     ) -> Result<(FourthMessage<TargetField>, State<TargetField, MM>), AHPError> {
-        let elems = fs_rng.squeeze_nonnative_field_elements(1, OptimizationType::Weight)?;
+        let elems = fs_rng.squeeze_nonnative_field_elements(1);
         let beta = elems[0];
         assert!(!state.constraint_domain.evaluate_vanishing_polynomial(beta).is_zero());
 
@@ -167,14 +143,11 @@
     }
 
     /// Output the fifth message and next round state.
-    pub fn verifier_fifth_round<BaseField: PrimeField, R: FiatShamirRng<TargetField, BaseField>>(
+    pub fn verifier_fifth_round<BaseField: PrimeField, R: AlgebraicSponge<BaseField, 2>>(
         mut state: State<TargetField, MM>,
         fs_rng: &mut R,
     ) -> Result<(FifthMessage<TargetField>, State<TargetField, MM>), AHPError> {
-        let elems = fs_rng.squeeze_nonnative_field_elements(2, OptimizationType::Weight)?;
-=======
         let elems = fs_rng.squeeze_nonnative_field_elements(2);
->>>>>>> fd847669
         let r_b = elems[0];
         let r_c = elems[1];
         let message = FifthMessage { r_b, r_c };
@@ -183,13 +156,8 @@
         Ok((message, state))
     }
 
-<<<<<<< HEAD
     /// Output the sixth message and next round state.
-    pub fn verifier_sixth_round<BaseField: PrimeField, R: FiatShamirRng<TargetField, BaseField>>(
-=======
-    /// Output the third message and next round state.
-    pub fn verifier_fourth_round<BaseField: PrimeField, R: AlgebraicSponge<BaseField, 2>>(
->>>>>>> fd847669
+    pub fn verifier_sixth_round<BaseField: PrimeField, R: AlgebraicSponge<BaseField, 2>>(
         mut state: State<TargetField, MM>,
         fs_rng: &mut R,
     ) -> Result<State<TargetField, MM>, AHPError> {
