--- conflicted
+++ resolved
@@ -29,16 +29,11 @@
 impl Integer {
     pub fn new(input: &'static str) -> Result<Self> {
         let (remainder, (value, type_)) = Self::parse(input)?;
-<<<<<<< HEAD
 
         let value: String = value.into_iter().collect();
 
         match type_ == "u8" && remainder.is_empty() {
             true => Ok(Self(value.parse::<u8>()?)),
-=======
-        match type_ == "u8" && remainder.is_empty() {
-            true => Ok(Self(value.replace("_", "").parse::<u8>()?)),
->>>>>>> b3d4ccc9
             false => Err(anyhow!("Failed to parse the u8 value {}", input)),
         }
     }
@@ -47,14 +42,8 @@
         self.0
     }
 
-<<<<<<< HEAD
     fn parse(input: &str) -> IResult<&str, (Vec<char>, &str)> {
         let (type_, digits) = many1(terminated(one_of("0123456789"), many0(char('_'))))(input)?;
-
-=======
-    fn parse(input: &str) -> IResult<&str, (&str, &str)> {
-        let (type_, value) = recognize(many1(terminated(one_of("0123456789"), many0(char('_')))))(input)?;
->>>>>>> b3d4ccc9
         let (remainder, type_) = tag("u8")(type_)?;
         Ok((remainder, (digits, type_)))
     }
@@ -68,11 +57,7 @@
     fn test_u8() {
         assert_eq!(5u8, Integer::new("5u8").unwrap().to_value());
         assert_eq!(5u8, Integer::new("5_u8").unwrap().to_value());
-<<<<<<< HEAD
-
-=======
         assert_eq!(15u8, Integer::new("1_5_u8").unwrap().to_value());
->>>>>>> b3d4ccc9
     }
 
     #[test]
