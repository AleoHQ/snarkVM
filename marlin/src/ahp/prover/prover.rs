--- conflicted
+++ resolved
@@ -28,16 +28,7 @@
     ToString,
     Vec,
 };
-<<<<<<< HEAD
-use snarkvm_algorithms::{
-    cfg_into_iter,
-    cfg_iter,
-    cfg_iter_mut,
-    fft::{EvaluationDomain, Evaluations as EvaluationsOnDomain, SparsePolynomial},
-};
-=======
-use snarkvm_algorithms::fft::{EvaluationDomain, Evaluations as EvaluationsOnDomain};
->>>>>>> b1d77ff5
+use snarkvm_algorithms::fft::{EvaluationDomain, Evaluations as EvaluationsOnDomain, SparsePolynomial};
 use snarkvm_fields::{batch_inversion, Field, PrimeField};
 use snarkvm_r1cs::errors::SynthesisError;
 use snarkvm_utilities::{cfg_into_iter, cfg_iter, cfg_iter_mut};
