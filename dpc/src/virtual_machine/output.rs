// Copyright (C) 2019-2021 Aleo Systems Inc.
// This file is part of the snarkVM library.

// The snarkVM library is free software: you can redistribute it and/or modify
// it under the terms of the GNU General Public License as published by
// the Free Software Foundation, either version 3 of the License, or
// (at your option) any later version.

// The snarkVM library is distributed in the hope that it will be useful,
// but WITHOUT ANY WARRANTY; without even the implied warranty of
// MERCHANTABILITY or FITNESS FOR A PARTICULAR PURPOSE. See the
// GNU General Public License for more details.

// You should have received a copy of the GNU General Public License
// along with the snarkVM library. If not, see <https://www.gnu.org/licenses/>.

use crate::prelude::*;
use snarkvm_algorithms::EncryptionScheme;

use anyhow::Result;
use rand::{CryptoRng, Rng};
use std::convert::TryInto;

#[derive(Clone)]
pub struct Output<N: Network> {
    /// The address of the recipient.
    address: Address<N>,
    /// The balance of the recipient.
    value: AleoAmount,
    /// The program data of the recipient.
    payload: Option<Payload<N>>,
    /// The program that was run.
    program_id: Option<N::ProgramID>,
}

impl<N: Network> Output<N> {
    pub fn new_noop<R: Rng + CryptoRng>(rng: &mut R) -> Result<Self> {
        // Sample a burner noop private key.
        let noop_private_key = PrivateKey::new(rng);
        let noop_address = noop_private_key.try_into()?;

<<<<<<< HEAD
        Self::new(noop_address, AleoAmount::from_i64(0), None, None)
=======
        Self::new(noop_address, AleoAmount::from_gate(0), Payload::default(), None)
>>>>>>> 516b40e9
    }

    /// Initializes a new instance of `Output`.
    pub fn new(
        address: Address<N>,
        value: AleoAmount,
        payload: Option<Payload<N>>,
        program_id: Option<N::ProgramID>,
    ) -> Result<Self> {
        Ok(Self { address, value, payload, program_id })
    }

    /// Returns `true` if the program ID is the noop program.
    pub fn is_noop(&self) -> bool {
        self.program_id == None
    }

    /// Returns the output record, given the previous serial number.
    pub fn to_record<R: Rng + CryptoRng>(&self, rng: &mut R) -> Result<(Record<N>, EncryptionRandomness<N>)> {
        // Generate the ciphertext parameters.
        let (randomness, randomizer, record_view_key) =
            N::account_encryption_scheme().generate_asymmetric_key(&*self.address, rng);
        let record = Record::from(
            self.address,
            self.value,
            self.payload.clone(),
            self.program_id,
            randomizer.into(),
            record_view_key.into(),
        )?;
        Ok((record, randomness))
    }

    /// Returns the address.
    pub fn address(&self) -> Address<N> {
        self.address
    }

    /// Returns the value.
    pub fn value(&self) -> AleoAmount {
        self.value
    }

    /// Returns a reference to the payload.
    pub fn payload(&self) -> &Option<Payload<N>> {
        &self.payload
    }

    /// Returns a reference to the program ID.
    pub fn program_id(&self) -> Option<N::ProgramID> {
        self.program_id
    }
}

// #[cfg(test)]
// mod tests {
//     use super::*;
//     use crate::testnet2::*;
//
//     use rand::{thread_rng, SeedableRng};
//     use rand_chacha::ChaChaRng;
//
//     const ITERATIONS: usize = 100;
//
//     #[test]
//     fn test_new_noop_and_to_record() {
//         for _ in 0..ITERATIONS {
//             // Sample a random seed for the RNG.
//             let seed: u64 = thread_rng().gen();
//
//             // Generate the given inputs.
//             let mut given_rng = ChaChaRng::seed_from_u64(seed);
//             let given_serial_numbers = {
//                 let mut serial_numbers = Vec::with_capacity(Testnet2::NUM_INPUT_RECORDS);
//                 for _ in 0..Testnet2::NUM_INPUT_RECORDS {
//                     let input = Input::<Testnet2>::new_noop(&mut given_rng).unwrap();
//                     serial_numbers.push(input.serial_number().clone());
//                 }
//                 serial_numbers
//             };
//
//             // Checkpoint the RNG and clone it.
//             let mut expected_rng = given_rng.clone();
//             let mut candidate_rng = given_rng.clone();
//
//             // Generate the expected output state.
//             let expected_record = {
//                 let account = Account::<Testnet2>::new(&mut expected_rng).unwrap();
//                 Record::new_noop_output(account.address, given_serial_numbers[0], &mut expected_rng).unwrap()
//             };
//
//             // Generate the candidate output state.
//             let (candidate_record, candidate_address, candidate_value, candidate_payload, candidate_program_id) = {
//                 let output = Output::new_noop(&mut candidate_rng).unwrap();
//                 let record = output.to_record(given_serial_numbers[0], &mut candidate_rng).unwrap();
//                 (
//                     record,
//                     output.address(),
//                     output.value(),
//                     output.payload().clone(),
//                     output.program_id(),
//                 )
//             };
//
//             assert_eq!(expected_record, candidate_record);
//             assert_eq!(expected_record.owner(), candidate_address);
//             assert_eq!(expected_record.value(), candidate_value.0 as u64);
//             assert_eq!(expected_record.payload(), &candidate_payload);
//             assert_eq!(expected_record.program_id(), candidate_program_id);
//         }
//     }
// }<|MERGE_RESOLUTION|>--- conflicted
+++ resolved
@@ -39,11 +39,7 @@
         let noop_private_key = PrivateKey::new(rng);
         let noop_address = noop_private_key.try_into()?;
 
-<<<<<<< HEAD
-        Self::new(noop_address, AleoAmount::from_i64(0), None, None)
-=======
-        Self::new(noop_address, AleoAmount::from_gate(0), Payload::default(), None)
->>>>>>> 516b40e9
+        Self::new(noop_address, AleoAmount::from_gate(0), None, None)
     }
 
     /// Initializes a new instance of `Output`.
