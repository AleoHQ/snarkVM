--- conflicted
+++ resolved
@@ -40,12 +40,6 @@
     #[derivative(Debug = "ignore")]
     pub verifying_key: N::ProgramVerifyingKey,
     pub program_proof: N::ProgramProof,
-<<<<<<< HEAD
-=======
-    pub inner_proof: N::InnerProof,
-    // TODO (raychu86): Move this out of execution and create a dedicated struct.
-    pub deployed_program: Option<(N::ProgramID, ProgramFunctions<N>)>,
->>>>>>> 5525c106
 }
 
 impl<N: Network> ProgramExecution<N> {
@@ -54,7 +48,6 @@
         program_path: MerklePath<N::ProgramIDParameters>,
         verifying_key: N::ProgramVerifyingKey,
         program_proof: N::ProgramProof,
-<<<<<<< HEAD
     ) -> Result<Self> {
         Ok(Self { program_id, program_path, verifying_key, program_proof })
     }
@@ -71,17 +64,16 @@
 pub struct Execution<N: Network> {
     pub program_execution: Option<ProgramExecution<N>>,
     pub inner_proof: N::InnerProof,
+    pub deployed_program: Option<(N::ProgramID, ProgramFunctions<N>)>,
 }
 
 impl<N: Network> Execution<N> {
-    pub fn from(program_execution: Option<ProgramExecution<N>>, inner_proof: N::InnerProof) -> Result<Self> {
-        Ok(Self { program_execution, inner_proof })
-=======
+    pub fn from(
+        program_execution: Option<ProgramExecution<N>>,
         inner_proof: N::InnerProof,
         deployed_program: Option<(N::ProgramID, ProgramFunctions<N>)>,
     ) -> Result<Self> {
-        Ok(Self { program_id, program_path, verifying_key, program_proof, inner_proof, deployed_program })
->>>>>>> 5525c106
+        Ok(Self { program_execution, inner_proof, deployed_program })
     }
 
     /// Returns `true` if the program execution is valid.
@@ -154,9 +146,6 @@
 
         let inner_proof = FromBytes::read_le(&mut reader)?;
 
-<<<<<<< HEAD
-        Self::from(program_execution, inner_proof).map_err(|error| Error::new(ErrorKind::Other, format!("{}", error)))
-=======
         let is_deployment: bool = FromBytes::read_le(&mut reader)?;
         let deployed_program = match is_deployment {
             true => {
@@ -168,33 +157,22 @@
             false => None,
         };
 
-        Self::from(program_id, program_path, verifying_key, program_proof, inner_proof, deployed_program)
+        Self::from(program_execution, inner_proof, deployed_program)
             .map_err(|error| Error::new(ErrorKind::Other, format!("{}", error)))
->>>>>>> 5525c106
     }
 }
 
 impl<N: Network> ToBytes for Execution<N> {
     #[inline]
     fn write_le<W: Write>(&self, mut writer: W) -> IoResult<()> {
-<<<<<<< HEAD
         match &self.program_execution {
             Some(program_execution) => {
                 true.write_le(&mut writer)?;
-                program_execution.program_id.write_le(&mut writer)?;
-                program_execution.program_path.write_le(&mut writer)?;
-                program_execution.verifying_key.write_le(&mut writer)?;
-                program_execution.program_proof.write_le(&mut writer)?;
+                program_execution.write_le(&mut writer)?;
             }
             None => false.write_le(&mut writer)?,
         }
 
-        self.inner_proof.write_le(&mut writer)
-=======
-        self.program_id.write_le(&mut writer)?;
-        self.program_path.write_le(&mut writer)?;
-        self.verifying_key.write_le(&mut writer)?;
-        self.program_proof.write_le(&mut writer)?;
         self.inner_proof.write_le(&mut writer)?;
 
         match &self.deployed_program {
@@ -205,7 +183,6 @@
             }
             None => false.write_le(&mut writer),
         }
->>>>>>> 5525c106
     }
 }
 
@@ -229,16 +206,8 @@
     fn serialize<S: Serializer>(&self, serializer: S) -> Result<S::Ok, S::Error> {
         match serializer.is_human_readable() {
             true => {
-<<<<<<< HEAD
-                let mut execution = serializer.serialize_struct("Execution", 2)?;
+                let mut execution = serializer.serialize_struct("Execution", 3)?;
                 execution.serialize_field("program_execution", &self.program_execution)?;
-=======
-                let mut execution = serializer.serialize_struct("Execution", 6)?;
-                execution.serialize_field("program_id", &self.program_id)?;
-                execution.serialize_field("program_path", &self.program_path)?;
-                execution.serialize_field("verifying_key", &self.verifying_key)?;
-                execution.serialize_field("program_proof", &self.program_proof)?;
->>>>>>> 5525c106
                 execution.serialize_field("inner_proof", &self.inner_proof)?;
                 execution.serialize_field("deployed_program", &self.deployed_program)?;
                 execution.end()
