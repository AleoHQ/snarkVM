--- conflicted
+++ resolved
@@ -183,11 +183,7 @@
         let program_id = {
             let program_id = OnceCell::new();
             for record in &self.records {
-<<<<<<< HEAD
-                if record.program_id() != None && program_id.set(record.program_id()).is_err() {
-=======
                 if record.program_id().is_some() && program_id.set(record.program_id()).is_err() {
->>>>>>> c4a76bb4
                     eprintln!("Request records contains more than 1 distinct program ID");
                     return false;
                 }
@@ -290,11 +286,7 @@
     pub fn to_program_id(&self) -> Result<Option<N::ProgramID>> {
         let program_id = OnceCell::new();
         for record in &self.records {
-<<<<<<< HEAD
-            if record.program_id() != None && program_id.set(record.program_id()).is_err() {
-=======
             if record.program_id().is_some() && program_id.set(record.program_id()).is_err() {
->>>>>>> c4a76bb4
                 return Err(anyhow!("Request records contains more than 1 distinct program ID"));
             }
         }
