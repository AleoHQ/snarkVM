--- conflicted
+++ resolved
@@ -25,24 +25,12 @@
 - child_outputs:
     credits.aleo/fee_public:
       outputs:
-<<<<<<< HEAD
-      - '{"type":"future","id":"1043329015023463545868338366452732825980144361477311505744042678709756043232field","value":"{\n  program_id: credits.aleo,\n  function_name: fee_public,\n  arguments: [\n    aleo1x3r205zqql5ywy0cqqt74k0r0htuusn0d037ycxe8ftt9ep8hyzsmqz4dh,\n    3468u64\n  ]\n}"}'
+      - '{"type":"future","id":"7173480694908809256108540320075206508452674100243861581665566642817871381991field","value":"{\n  program_id: credits.aleo,\n  function_name: fee_public,\n  arguments: [\n    aleo1x3r205zqql5ywy0cqqt74k0r0htuusn0d037ycxe8ftt9ep8hyzsmqz4dh,\n    3500u64\n  ]\n}"}'
 - child_outputs:
     credits.aleo/fee_public:
       outputs:
-      - '{"type":"future","id":"7339449875924263514097068843833332549470263046214924765277199991765434854021field","value":"{\n  program_id: credits.aleo,\n  function_name: fee_public,\n  arguments: [\n    aleo1x3r205zqql5ywy0cqqt74k0r0htuusn0d037ycxe8ftt9ep8hyzsmqz4dh,\n    3468u64\n  ]\n}"}'
+      - '{"type":"future","id":"8282914561152876827019335440647738942468939906336223802339463037044326143146field","value":"{\n  program_id: credits.aleo,\n  function_name: fee_public,\n  arguments: [\n    aleo1x3r205zqql5ywy0cqqt74k0r0htuusn0d037ycxe8ftt9ep8hyzsmqz4dh,\n    3500u64\n  ]\n}"}'
 - child_outputs:
     credits.aleo/fee_public:
       outputs:
-      - '{"type":"future","id":"2189532779997306064203973624134810839619576771948859919638987913359586696293field","value":"{\n  program_id: credits.aleo,\n  function_name: fee_public,\n  arguments: [\n    aleo1x3r205zqql5ywy0cqqt74k0r0htuusn0d037ycxe8ftt9ep8hyzsmqz4dh,\n    3468u64\n  ]\n}"}'
-=======
-      - '{"type":"future","id":"1171608727776431644975750070732912123034332726467525754602888924054094288537field","value":"{\n  program_id: credits.aleo,\n  function_name: fee_public,\n  arguments: [\n    aleo1x3r205zqql5ywy0cqqt74k0r0htuusn0d037ycxe8ftt9ep8hyzsmqz4dh,\n    17300u64\n  ]\n}"}'
-- child_outputs:
-    credits.aleo/fee_public:
-      outputs:
-      - '{"type":"future","id":"7463420514229578917100663094481004916008770860159447604880946437006571567641field","value":"{\n  program_id: credits.aleo,\n  function_name: fee_public,\n  arguments: [\n    aleo1x3r205zqql5ywy0cqqt74k0r0htuusn0d037ycxe8ftt9ep8hyzsmqz4dh,\n    17300u64\n  ]\n}"}'
-- child_outputs:
-    credits.aleo/fee_public:
-      outputs:
-      - '{"type":"future","id":"6487859374829903867805258250383686562413912996473658489745407025850659518586field","value":"{\n  program_id: credits.aleo,\n  function_name: fee_public,\n  arguments: [\n    aleo1x3r205zqql5ywy0cqqt74k0r0htuusn0d037ycxe8ftt9ep8hyzsmqz4dh,\n    17300u64\n  ]\n}"}'
->>>>>>> 285fa0e1
+      - '{"type":"future","id":"5334579863811891704545979925237596250682151556306514860044024145517585546947field","value":"{\n  program_id: credits.aleo,\n  function_name: fee_public,\n  arguments: [\n    aleo1x3r205zqql5ywy0cqqt74k0r0htuusn0d037ycxe8ftt9ep8hyzsmqz4dh,\n    3500u64\n  ]\n}"}'