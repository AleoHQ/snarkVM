errors: []
outputs:
- verified: true
  execute:
    relay.aleo/send:
      outputs:
      - '{"type":"record","id":"5505341694097720023583674648027312667621444458172921945164834002648638744768field","checksum":"4170712463954366904268628656227022271867279479485549214633981747772705648157field","value":"record1qyqsp358e054av498aavwel28wr36tg0ay27k4fc539ffmwz2nddl8gqqyzxgct5vy3sqqspqpfgwnp3rnwprhd2q3h8gmxcnldlczrvszade4vzxlu7dmfeg6j3rd8mwuzysqtgl6603ey2zzry8hjwmn3pt3twclpkkvssc4l4jzsvd6lxar"}'
      - '{"type":"future","id":"5442196731199501033516997315536802286771381654648404072656864347298151743003field","value":"{\n  program_id: relay.aleo,\n  function_name: send,\n  arguments: [\n    aleo1f6eg623knp66cwx0926w3plgdgzcmfpgyrzgnjz90mucgs3z7s9qls4upm\n  ]\n}"}'
  speculate: the execution was rejected
  add_next_block: succeeded.
- verified: true
  execute:
    relay.aleo/send_without_check:
      outputs:
      - '{"type":"record","id":"4755207731349921544198839760105069860415948248486655350742993041864954064196field","checksum":"7848435433502532569425287419063381736913355859517668180377091558079541996646field","value":"record1qyqsp83ncqrtrev57v03h3j8qcysfgef256zh7pmh7zgj83h6g7tfkq0qyzxgct5vy3sqqspqzx4ww05zz3grf6hxgr46csu2vmzr2lgq0f48kxp4j383l68ufqsq45f8wqk6jxfnkm6v92cq48xea0tfrg0fwwr249m95t4eka6jkgv0c5y7k"}'
      - '{"type":"future","id":"7096105927658574358527187665040993539615241837502198163087038919436093048144field","value":"{\n  program_id: relay.aleo,\n  function_name: send_without_check,\n  arguments: [\n    aleo1f6eg623knp66cwx0926w3plgdgzcmfpgyrzgnjz90mucgs3z7s9qls4upm\n  ]\n}"}'
  speculate: the execution was accepted
  add_next_block: succeeded.
- verified: true
  execute:
    registry.aleo/register:
      outputs:
      - '{"type":"future","id":"5446972737672342654865490167952496634158426704624044659644067337703357547983field","value":"{\n  program_id: registry.aleo,\n  function_name: register,\n  arguments: [\n    aleo1f6eg623knp66cwx0926w3plgdgzcmfpgyrzgnjz90mucgs3z7s9qls4upm\n  ]\n}"}'
  speculate: the execution was accepted
  add_next_block: succeeded.
- verified: true
  execute:
    relay.aleo/send:
      outputs:
      - '{"type":"record","id":"2277384653342632398532359071690090462344215994043547853708800775056671259572field","checksum":"3071210942562837171924171313096615835242397071199450951002063969440885822680field","value":"record1qyqspfwaru0f2lj0s2k6p9jfmmkzyvkzl5qpagt00edyuf9qn3gnu5g9qyzxgct5vy3sqqspqrncgctd3wfmz2ggx0v7l5cggxxad49wcmtlyrjnk8fqulmkg3h3rleuqh8nmwn5d9z8cpf6z75sy880xenua6hu9wk6ptzwh9vnzps3l7743a"}'
      - '{"type":"future","id":"4556110991549826207824540984103632227024449543743135915491677376919472371272field","value":"{\n  program_id: relay.aleo,\n  function_name: send,\n  arguments: [\n    aleo1f6eg623knp66cwx0926w3plgdgzcmfpgyrzgnjz90mucgs3z7s9qls4upm\n  ]\n}"}'
  speculate: the execution was accepted
  add_next_block: succeeded.
- verified: true
  execute:
    registry.aleo/unregister:
      outputs:
      - '{"type":"future","id":"3937468794217695767514352020825733704009053357618910412289449201022528183129field","value":"{\n  program_id: registry.aleo,\n  function_name: unregister,\n  arguments: [\n    aleo1f6eg623knp66cwx0926w3plgdgzcmfpgyrzgnjz90mucgs3z7s9qls4upm\n  ]\n}"}'
  speculate: the execution was accepted
  add_next_block: succeeded.
- verified: true
  execute:
    relay.aleo/send:
      outputs:
      - '{"type":"record","id":"6497977440830787207175874226764101265608813002804421333613230199582364410758field","checksum":"319323911748946858530605909565888788506340329996151513367076865761846915611field","value":"record1qyqsqnajqear5neee3l8fykp4vcq35sgwreyz7hz3png3cn2yyljdscfqyzxgct5vy3sqqspqzu6lezptk9xjpx35xdrv5tztz0v9qs9xx803pyqury2j47x2d5seymhf3xa2wefz7mkas7r7m3uf4kte7fdwm00ral53q2mhclx95qte8mpvc"}'
      - '{"type":"future","id":"3229366919318219679638161067381792227991045093986357075456487847991962063680field","value":"{\n  program_id: relay.aleo,\n  function_name: send,\n  arguments: [\n    aleo1f6eg623knp66cwx0926w3plgdgzcmfpgyrzgnjz90mucgs3z7s9qls4upm\n  ]\n}"}'
  speculate: the execution was rejected
  add_next_block: succeeded.
additional:
- child_outputs:
    credits.aleo/fee_public:
      outputs:
<<<<<<< HEAD
      - '{"type":"future","id":"1034866905111222518346328492904414567007364910520580400889955138247432217394field","value":"{\n  program_id: credits.aleo,\n  function_name: fee_public,\n  arguments: [\n    aleo1xe2fps8f9xpdas2q0fqy22uraenk84tvvzetrsyxgnwy6445h59s6wv78x,\n    12299u64\n  ]\n}"}'
- child_outputs:
    credits.aleo/fee_public:
      outputs:
      - '{"type":"future","id":"1265051547903959975725673189753618343650720671872947419646574445177182686822field","value":"{\n  program_id: credits.aleo,\n  function_name: fee_public,\n  arguments: [\n    aleo1xe2fps8f9xpdas2q0fqy22uraenk84tvvzetrsyxgnwy6445h59s6wv78x,\n    12327u64\n  ]\n}"}'
- child_outputs:
    credits.aleo/fee_public:
      outputs:
      - '{"type":"future","id":"3571494518225450761893325088159778767525620096574197716418422259635581023606field","value":"{\n  program_id: credits.aleo,\n  function_name: fee_public,\n  arguments: [\n    aleo1f6eg623knp66cwx0926w3plgdgzcmfpgyrzgnjz90mucgs3z7s9qls4upm,\n    14510u64\n  ]\n}"}'
- child_outputs:
    credits.aleo/fee_public:
      outputs:
      - '{"type":"future","id":"767268630185344089709361684217243984491360733569453427158278214110086759993field","value":"{\n  program_id: credits.aleo,\n  function_name: fee_public,\n  arguments: [\n    aleo1xe2fps8f9xpdas2q0fqy22uraenk84tvvzetrsyxgnwy6445h59s6wv78x,\n    12299u64\n  ]\n}"}'
- child_outputs:
    credits.aleo/fee_public:
      outputs:
      - '{"type":"future","id":"515470792034495668297376756891257205872005100503641125119930903809958436871field","value":"{\n  program_id: credits.aleo,\n  function_name: fee_public,\n  arguments: [\n    aleo1f6eg623knp66cwx0926w3plgdgzcmfpgyrzgnjz90mucgs3z7s9qls4upm,\n    14514u64\n  ]\n}"}'
- child_outputs:
    credits.aleo/fee_public:
      outputs:
      - '{"type":"future","id":"2039458085688196480364689033298422539367303174095350701061438385798309924475field","value":"{\n  program_id: credits.aleo,\n  function_name: fee_public,\n  arguments: [\n    aleo1xe2fps8f9xpdas2q0fqy22uraenk84tvvzetrsyxgnwy6445h59s6wv78x,\n    12299u64\n  ]\n}"}'
=======
      - '{"type":"future","id":"1980579904176887149609836662057476775778939283569912608145754425251637674937field","value":"{\n  program_id: credits.aleo,\n  function_name: fee_public,\n  arguments: [\n    aleo1xe2fps8f9xpdas2q0fqy22uraenk84tvvzetrsyxgnwy6445h59s6wv78x,\n    28511u64\n  ]\n}"}'
- child_outputs:
    credits.aleo/fee_public:
      outputs:
      - '{"type":"future","id":"5447803391825137175441907904975044117223783214516201758332272734273947792008field","value":"{\n  program_id: credits.aleo,\n  function_name: fee_public,\n  arguments: [\n    aleo1xe2fps8f9xpdas2q0fqy22uraenk84tvvzetrsyxgnwy6445h59s6wv78x,\n    28539u64\n  ]\n}"}'
- child_outputs:
    credits.aleo/fee_public:
      outputs:
      - '{"type":"future","id":"3860882066519028066548084960516274925487614453365218041993564070381791439271field","value":"{\n  program_id: credits.aleo,\n  function_name: fee_public,\n  arguments: [\n    aleo1f6eg623knp66cwx0926w3plgdgzcmfpgyrzgnjz90mucgs3z7s9qls4upm,\n    101242u64\n  ]\n}"}'
- child_outputs:
    credits.aleo/fee_public:
      outputs:
      - '{"type":"future","id":"6950398885728475979865392048432051837738192098568760171018607474283886122052field","value":"{\n  program_id: credits.aleo,\n  function_name: fee_public,\n  arguments: [\n    aleo1xe2fps8f9xpdas2q0fqy22uraenk84tvvzetrsyxgnwy6445h59s6wv78x,\n    28511u64\n  ]\n}"}'
- child_outputs:
    credits.aleo/fee_public:
      outputs:
      - '{"type":"future","id":"1611419113948590934439813710994891232204055145464765197156009306482292108171field","value":"{\n  program_id: credits.aleo,\n  function_name: fee_public,\n  arguments: [\n    aleo1f6eg623knp66cwx0926w3plgdgzcmfpgyrzgnjz90mucgs3z7s9qls4upm,\n    101246u64\n  ]\n}"}'
- child_outputs:
    credits.aleo/fee_public:
      outputs:
      - '{"type":"future","id":"4567702067011150795800469439274536831772194733575217584709850797127644395715field","value":"{\n  program_id: credits.aleo,\n  function_name: fee_public,\n  arguments: [\n    aleo1xe2fps8f9xpdas2q0fqy22uraenk84tvvzetrsyxgnwy6445h59s6wv78x,\n    28511u64\n  ]\n}"}'
>>>>>>> 285fa0e1
<|MERGE_RESOLUTION|>--- conflicted
+++ resolved
@@ -50,48 +50,24 @@
 - child_outputs:
     credits.aleo/fee_public:
       outputs:
-<<<<<<< HEAD
-      - '{"type":"future","id":"1034866905111222518346328492904414567007364910520580400889955138247432217394field","value":"{\n  program_id: credits.aleo,\n  function_name: fee_public,\n  arguments: [\n    aleo1xe2fps8f9xpdas2q0fqy22uraenk84tvvzetrsyxgnwy6445h59s6wv78x,\n    12299u64\n  ]\n}"}'
+      - '{"type":"future","id":"2460846645005462366786666390638662805054402091600049454074156831399214194828field","value":"{\n  program_id: credits.aleo,\n  function_name: fee_public,\n  arguments: [\n    aleo1xe2fps8f9xpdas2q0fqy22uraenk84tvvzetrsyxgnwy6445h59s6wv78x,\n    12331u64\n  ]\n}"}'
 - child_outputs:
     credits.aleo/fee_public:
       outputs:
-      - '{"type":"future","id":"1265051547903959975725673189753618343650720671872947419646574445177182686822field","value":"{\n  program_id: credits.aleo,\n  function_name: fee_public,\n  arguments: [\n    aleo1xe2fps8f9xpdas2q0fqy22uraenk84tvvzetrsyxgnwy6445h59s6wv78x,\n    12327u64\n  ]\n}"}'
+      - '{"type":"future","id":"6275256556950672117831015896650227423786495892079094886222239210235424203607field","value":"{\n  program_id: credits.aleo,\n  function_name: fee_public,\n  arguments: [\n    aleo1xe2fps8f9xpdas2q0fqy22uraenk84tvvzetrsyxgnwy6445h59s6wv78x,\n    12359u64\n  ]\n}"}'
 - child_outputs:
     credits.aleo/fee_public:
       outputs:
-      - '{"type":"future","id":"3571494518225450761893325088159778767525620096574197716418422259635581023606field","value":"{\n  program_id: credits.aleo,\n  function_name: fee_public,\n  arguments: [\n    aleo1f6eg623knp66cwx0926w3plgdgzcmfpgyrzgnjz90mucgs3z7s9qls4upm,\n    14510u64\n  ]\n}"}'
+      - '{"type":"future","id":"8372199321635126203021619457748641319234355407813689190122379673577134950885field","value":"{\n  program_id: credits.aleo,\n  function_name: fee_public,\n  arguments: [\n    aleo1f6eg623knp66cwx0926w3plgdgzcmfpgyrzgnjz90mucgs3z7s9qls4upm,\n    14542u64\n  ]\n}"}'
 - child_outputs:
     credits.aleo/fee_public:
       outputs:
-      - '{"type":"future","id":"767268630185344089709361684217243984491360733569453427158278214110086759993field","value":"{\n  program_id: credits.aleo,\n  function_name: fee_public,\n  arguments: [\n    aleo1xe2fps8f9xpdas2q0fqy22uraenk84tvvzetrsyxgnwy6445h59s6wv78x,\n    12299u64\n  ]\n}"}'
+      - '{"type":"future","id":"610670209921538255900619170127761975836076634836989613464070279109494487943field","value":"{\n  program_id: credits.aleo,\n  function_name: fee_public,\n  arguments: [\n    aleo1xe2fps8f9xpdas2q0fqy22uraenk84tvvzetrsyxgnwy6445h59s6wv78x,\n    12331u64\n  ]\n}"}'
 - child_outputs:
     credits.aleo/fee_public:
       outputs:
-      - '{"type":"future","id":"515470792034495668297376756891257205872005100503641125119930903809958436871field","value":"{\n  program_id: credits.aleo,\n  function_name: fee_public,\n  arguments: [\n    aleo1f6eg623knp66cwx0926w3plgdgzcmfpgyrzgnjz90mucgs3z7s9qls4upm,\n    14514u64\n  ]\n}"}'
+      - '{"type":"future","id":"7567328850021607310717103237149585492311011209064307935458393135932696315699field","value":"{\n  program_id: credits.aleo,\n  function_name: fee_public,\n  arguments: [\n    aleo1f6eg623knp66cwx0926w3plgdgzcmfpgyrzgnjz90mucgs3z7s9qls4upm,\n    14546u64\n  ]\n}"}'
 - child_outputs:
     credits.aleo/fee_public:
       outputs:
-      - '{"type":"future","id":"2039458085688196480364689033298422539367303174095350701061438385798309924475field","value":"{\n  program_id: credits.aleo,\n  function_name: fee_public,\n  arguments: [\n    aleo1xe2fps8f9xpdas2q0fqy22uraenk84tvvzetrsyxgnwy6445h59s6wv78x,\n    12299u64\n  ]\n}"}'
-=======
-      - '{"type":"future","id":"1980579904176887149609836662057476775778939283569912608145754425251637674937field","value":"{\n  program_id: credits.aleo,\n  function_name: fee_public,\n  arguments: [\n    aleo1xe2fps8f9xpdas2q0fqy22uraenk84tvvzetrsyxgnwy6445h59s6wv78x,\n    28511u64\n  ]\n}"}'
-- child_outputs:
-    credits.aleo/fee_public:
-      outputs:
-      - '{"type":"future","id":"5447803391825137175441907904975044117223783214516201758332272734273947792008field","value":"{\n  program_id: credits.aleo,\n  function_name: fee_public,\n  arguments: [\n    aleo1xe2fps8f9xpdas2q0fqy22uraenk84tvvzetrsyxgnwy6445h59s6wv78x,\n    28539u64\n  ]\n}"}'
-- child_outputs:
-    credits.aleo/fee_public:
-      outputs:
-      - '{"type":"future","id":"3860882066519028066548084960516274925487614453365218041993564070381791439271field","value":"{\n  program_id: credits.aleo,\n  function_name: fee_public,\n  arguments: [\n    aleo1f6eg623knp66cwx0926w3plgdgzcmfpgyrzgnjz90mucgs3z7s9qls4upm,\n    101242u64\n  ]\n}"}'
-- child_outputs:
-    credits.aleo/fee_public:
-      outputs:
-      - '{"type":"future","id":"6950398885728475979865392048432051837738192098568760171018607474283886122052field","value":"{\n  program_id: credits.aleo,\n  function_name: fee_public,\n  arguments: [\n    aleo1xe2fps8f9xpdas2q0fqy22uraenk84tvvzetrsyxgnwy6445h59s6wv78x,\n    28511u64\n  ]\n}"}'
-- child_outputs:
-    credits.aleo/fee_public:
-      outputs:
-      - '{"type":"future","id":"1611419113948590934439813710994891232204055145464765197156009306482292108171field","value":"{\n  program_id: credits.aleo,\n  function_name: fee_public,\n  arguments: [\n    aleo1f6eg623knp66cwx0926w3plgdgzcmfpgyrzgnjz90mucgs3z7s9qls4upm,\n    101246u64\n  ]\n}"}'
-- child_outputs:
-    credits.aleo/fee_public:
-      outputs:
-      - '{"type":"future","id":"4567702067011150795800469439274536831772194733575217584709850797127644395715field","value":"{\n  program_id: credits.aleo,\n  function_name: fee_public,\n  arguments: [\n    aleo1xe2fps8f9xpdas2q0fqy22uraenk84tvvzetrsyxgnwy6445h59s6wv78x,\n    28511u64\n  ]\n}"}'
->>>>>>> 285fa0e1
+      - '{"type":"future","id":"1006453709257039404896819728350834886286831571018854714236513706501168842517field","value":"{\n  program_id: credits.aleo,\n  function_name: fee_public,\n  arguments: [\n    aleo1xe2fps8f9xpdas2q0fqy22uraenk84tvvzetrsyxgnwy6445h59s6wv78x,\n    12331u64\n  ]\n}"}'