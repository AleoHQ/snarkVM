--- conflicted
+++ resolved
@@ -45,11 +45,8 @@
 cuda = [ "snarkvm-algorithms/cuda" ]
 setup = [ ]
 timer = [ "aleo-std/timer" ]
-<<<<<<< HEAD
 request = ["reqwest"] # reqwest cannot compile in fortanix, so when using fortanix target use default-features = false
-=======
 wasm = [ ]
->>>>>>> 67f88299
 
 [dependencies.circuit]
 package = "snarkvm-circuit"
